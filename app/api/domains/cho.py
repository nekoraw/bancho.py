""" cho: handle cho packets from the osu! client """
from __future__ import annotations

import asyncio
import re
import struct
import time
from collections.abc import Callable
from collections.abc import Mapping
from datetime import date
from datetime import datetime
from pathlib import Path
from typing import Literal
from typing import TypedDict

import bcrypt
import databases.core
from fastapi import APIRouter
from fastapi import Response
from fastapi.param_functions import Header
from fastapi.requests import Request
from fastapi.responses import HTMLResponse

import app.packets
import app.settings
import app.state
import app.usecases.performance
import app.utils
from app import commands
from app._typing import IPAddress
from app.constants import regexes
from app.constants.gamemodes import GameMode
from app.constants.mods import Mods
from app.constants.mods import SPEED_CHANGING_MODS
from app.constants.privileges import ClanPrivileges
from app.constants.privileges import ClientPrivileges
from app.constants.privileges import Privileges
from app.logging import Ansi
from app.logging import log
from app.logging import magnitude_fmt_time
from app.objects.beatmap import Beatmap
from app.objects.beatmap import ensure_local_osu_file
from app.objects.channel import Channel
from app.objects.clan import Clan
from app.objects.match import Match
from app.objects.match import MatchTeams
from app.objects.match import MatchTeamTypes
from app.objects.match import MatchWinConditions
from app.objects.match import Slot
from app.objects.match import SlotStatus
<<<<<<< HEAD
=======
from app.objects.match import multiplayer_change_host_event, multiplayer_close_lobby_event, multiplayer_event, multiplayer_join_leave_event
from app.objects.menu import Menu
from app.objects.menu import MenuCommands
from app.objects.menu import MenuFunction
>>>>>>> ec89b75f
from app.objects.player import Action
from app.objects.player import ClientDetails
from app.objects.player import LeaveMatchEnum
from app.objects.player import OsuStream
from app.objects.player import OsuVersion
from app.objects.player import Player
from app.objects.player import PresenceFilter
from app.packets import BanchoPacketReader
from app.packets import BasePacket
from app.packets import ClientPackets
from app.repositories import ingame_logins as logins_repo
from app.repositories import players as players_repo
from app.state import services
from app.usecases.performance import ScoreParams

OSU_API_V2_CHANGELOG_URL = "https://osu.ppy.sh/api/v2/changelog"

BEATMAPS_PATH = Path.cwd() / ".data/osu"

BASE_DOMAIN = app.settings.DOMAIN

NOW_PLAYING_RGX = re.compile(
    r"^\x01ACTION is (?:playing|editing|watching|listening to) "
    rf"\[https://osu\.(?:{re.escape(BASE_DOMAIN)}|ppy\.sh)/beatmapsets/(?P<sid>\d{{1,10}})#/?(?:osu|taiko|fruits|mania)?/(?P<bid>\d{{1,10}})/? .+\]"
    r"(?: <(?P<mode_vn>Taiko|CatchTheBeat|osu!mania)>)?"
    r"(?P<mods>(?: (?:-|\+|~|\|)\w+(?:~|\|)?)+)?\x01$",
)

router = APIRouter(tags=["Bancho API"])


@router.get("/")
async def bancho_http_handler() -> Response:
    """Handle a request from a web browser."""
    new_line = "\n"
    matches = [m for m in app.state.sessions.matches if m is not None]
    players = [p for p in app.state.sessions.players if not p.bot_client]

    packets = app.state.packets["all"]

    return HTMLResponse(
        f"""
<!DOCTYPE html>
<body style="font-family: monospace; white-space: pre-wrap;">Running bancho.py v{app.settings.VERSION}

<a href="online">{len(players)} online players</a>
<a href="matches">{len(matches)} matches</a>

<b>packets handled ({len(packets)})</b>
{new_line.join([f"{packet.name} ({packet.value})" for packet in packets])}

<a href="https://github.com/osuAkatsuki/bancho.py">Source code</a>
</body>
</html>""",
    )


@router.get("/online")
async def bancho_view_online_users() -> Response:
    """see who's online"""
    new_line = "\n"

    players = [player for player in app.state.sessions.players if not player.bot_client]
    bots = [bots for bots in app.state.sessions.players if bots.bot_client]

    id_max_length = len(str(max(p.id for p in app.state.sessions.players)))

    return HTMLResponse(
        f"""
<!DOCTYPE html>
<body style="font-family: monospace;  white-space: pre-wrap;"><a href="/">back</a>
users:
{new_line.join([f"({p.id:>{id_max_length}}): {p.safe_name}" for p in players])}
bots:
{new_line.join(f"({p.id:>{id_max_length}}): {p.safe_name}" for p in bots)}
</body>
</html>""",
    )


@router.get("/matches")
async def bancho_view_matches() -> Response:
    """ongoing matches"""
    new_line = "\n"

    ON_GOING = "ongoing"
    IDLE = "idle"
    max_status_length = len(max(ON_GOING, IDLE))

    BEATMAP = "beatmap"
    HOST = "host"
    max_properties_length = max(len(BEATMAP), len(HOST))

    matches = [m for m in app.state.sessions.matches if m is not None]

    match_id_max_length = (
        len(str(max(match.id for match in matches))) if len(matches) else 0
    )

    return HTMLResponse(
        f"""
<!DOCTYPE html>
<body style="font-family: monospace;  white-space: pre-wrap;"><a href="/">back</a>
matches:
{new_line.join(
    f'''{(ON_GOING if m.in_progress else IDLE):<{max_status_length}} ({m.id:>{match_id_max_length}}): {m.name}
-- '''
    + f"{new_line}-- ".join([
        f'{BEATMAP:<{max_properties_length}}: {m.map_name}',
        f'{HOST:<{max_properties_length}}: <{m.host.id}> {m.host.safe_name}'
    ]) for m in matches
)}
</body>
</html>""",
    )


@router.post("/")
async def bancho_handler(
    request: Request,
    osu_token: str | None = Header(None),
    user_agent: Literal["osu!"] = Header(...),
) -> Response:
    ip = app.state.services.ip_resolver.get_ip(request.headers)

    if osu_token is None:
        # the client is performing a login
        async with app.state.services.database.connection() as db_conn:
            login_data = await login(
                request.headers,
                await request.body(),
                ip,
                db_conn,
            )

        return Response(
            content=login_data["response_body"],
            headers={"cho-token": login_data["osu_token"]},
        )

    # get the player from the specified osu token.
    player = app.state.sessions.players.get(token=osu_token)

    if not player:
        # chances are, we just restarted the server
        # tell their client to reconnect immediately.
        return Response(
            content=(
                app.packets.notification("Reconectou-se ao servidor.")
                + app.packets.restart_server(0)  # ms until reconnection
            ),
        )

    if player.restricted:
        # restricted users may only use certain packet handlers.
        packet_map = app.state.packets["restricted"]
    else:
        packet_map = app.state.packets["all"]

    # bancho connections can be comprised of multiple packets;
    # our reader is designed to iterate through them individually,
    # allowing logic to be implemented around the actual handler.
    # NOTE: any unhandled packets will be ignored internally.

    with memoryview(await request.body()) as body_view:
        for packet in BanchoPacketReader(body_view, packet_map):
            await packet.handle(player)

    player.last_recv_time = time.time()

    response_data = player.dequeue()
    return Response(content=response_data)


""" Packet logic """


def register(
    packet: ClientPackets,
    restricted: bool = False,
) -> Callable[[type[BasePacket]], type[BasePacket]]:
    """Register a handler in `app.state.packets`."""

    def wrapper(cls: type[BasePacket]) -> type[BasePacket]:
        app.state.packets["all"][packet] = cls

        if restricted:
            app.state.packets["restricted"][packet] = cls

        return cls

    return wrapper


@register(ClientPackets.PING, restricted=True)
class Ping(BasePacket):
    async def handle(self, player: Player) -> None:
        pass  # ping be like


@register(ClientPackets.CHANGE_ACTION, restricted=True)
class ChangeAction(BasePacket):
    def __init__(self, reader: BanchoPacketReader) -> None:
        self.action = reader.read_u8()
        self.info_text = reader.read_string()
        self.map_md5 = reader.read_string()

        self.mods = reader.read_u32()
        self.mode = reader.read_u8()
        if self.mods & Mods.RELAX:
            if self.mode == 3:  # rx!mania doesn't exist
                self.mods &= ~Mods.RELAX
            else:
                self.mode += 4
        elif self.mods & Mods.AUTOPILOT:
            if self.mode in (1, 2, 3):  # ap!catch, taiko and mania don't exist
                self.mods &= ~Mods.AUTOPILOT
            else:
                self.mode += 8

        self.map_id = reader.read_i32()

    async def handle(self, player: Player) -> None:
        # update the user's status.
        player.status.action = Action(self.action)
        player.status.info_text = self.info_text
        player.status.map_md5 = self.map_md5
        player.status.mods = Mods(self.mods)
        player.status.mode = GameMode(self.mode)
        player.status.map_id = self.map_id

        # broadcast it to all online players.
        if not player.restricted:
            app.state.sessions.players.enqueue(app.packets.user_stats(player))


IGNORED_CHANNELS = ["#highlight", "#userlog"]


@register(ClientPackets.SEND_PUBLIC_MESSAGE)
class SendMessage(BasePacket):
    def __init__(self, reader: BanchoPacketReader) -> None:
        self.msg = reader.read_message()

    async def handle(self, player: Player) -> None:
        if player.silenced:
            log(f"{player} sent a message while silenced.", Ansi.LYELLOW)
            return

        # remove leading/trailing whitespace
        msg = self.msg.text.strip()

        if not msg:
            return

        recipient = self.msg.recipient

        if recipient in IGNORED_CHANNELS:
            return
        elif recipient == "#spectator":
            if player.spectating:
                # we are spectating someone
                spec_id = player.spectating.id
            elif player.spectators:
                # we are being spectated
                spec_id = player.id
            else:
                return

            t_chan = app.state.sessions.channels.get_by_name(f"#spec_{spec_id}")
        elif recipient == "#multiplayer":
            if not player.match:
                # they're not in a match?
                return

            t_chan = player.match.chat
        else:
            t_chan = app.state.sessions.channels.get_by_name(recipient)

        if not t_chan:
            log(f"{player} wrote to non-existent {recipient}.", Ansi.LYELLOW)
            return

        if player not in t_chan:
            log(f"{player} wrote to {recipient} without being in it.")
            return

        if not t_chan.can_write(player.priv):
            log(f"{player} wrote to {recipient} with insufficient privileges.")
            return

        # limit message length to 2k chars
        # perhaps this could be dangerous with !py..?
        if len(msg) > 2000:
            msg = f"{msg[:2000]}... (truncated)"
            player.enqueue(
                app.packets.notification(
                    "Sua mensagem foi truncada\n(passou de 2000 caracteres).",
                ),
            )

        if msg.startswith(app.settings.COMMAND_PREFIX):
            cmd = await commands.process_commands(player, t_chan, msg)
        else:
            cmd = None

        if cmd:
            # a command was triggered.
            if not cmd["hidden"]:
                t_chan.send(msg, sender=player)
                if cmd["resp"] is not None:
                    t_chan.send_bot(cmd["resp"])
            else:
                staff = app.state.sessions.players.staff
                t_chan.send_selective(
                    msg=msg,
                    sender=player,
                    recipients=staff - {player},
                )
                if cmd["resp"] is not None:
                    t_chan.send_selective(
                        msg=cmd["resp"],
                        sender=app.state.sessions.bot,
                        recipients=staff | {player},
                    )

        else:
            # no commands were triggered

            # check if the user is /np'ing a map.
            # even though this is a public channel,
            # we'll update the player's last np stored.
            r_match = NOW_PLAYING_RGX.match(msg)
            if r_match:
                # the player is /np'ing a map.
                # save it to their player instance
                # so we can use this elsewhere owo..
                bmap = await Beatmap.from_bid(int(r_match["bid"]))

                if bmap:
                    # parse mode_vn int from regex
                    if r_match["mode_vn"] is not None:
                        mode_vn = {"Taiko": 1, "CatchTheBeat": 2, "osu!mania": 3}[
                            r_match["mode_vn"]
                        ]
                    else:
                        # use player mode if not specified
                        mode_vn = player.status.mode.as_vanilla

                    player.last_np = {
                        "bmap": bmap,
                        "mode_vn": mode_vn,
                        "timeout": time.time() + 300,  # /np's last 5mins
                    }
                else:
                    # time out their previous /np
                    player.last_np = None

            t_chan.send(msg, sender=player)

        player.update_latest_activity_soon()
        log(f"{player} @ {t_chan}: {msg}", Ansi.LCYAN, file=".data/logs/chat.log")


@register(ClientPackets.LOGOUT, restricted=True)
class Logout(BasePacket):
    def __init__(self, reader: BanchoPacketReader) -> None:
        reader.read_i32()  # reserved

    async def handle(self, player: Player) -> None:
        if (time.time() - player.login_time) < 1:
            # osu! has a weird tendency to log out immediately after login.
            # i've tested the times and they're generally 300-800ms, so
            # we'll block any logout request within 1 second from login.
            return

        player.logout()

        player.update_latest_activity_soon()


@register(ClientPackets.REQUEST_STATUS_UPDATE, restricted=True)
class StatsUpdateRequest(BasePacket):
    async def handle(self, player: Player) -> None:
        player.enqueue(app.packets.user_stats(player))


# Some messages to send on welcome/restricted/etc.
# TODO: these should probably be moved to the config.
WELCOME_MSG = "\n".join(
    (
        f"Bem-vindo a {BASE_DOMAIN}.",
        "Para ver a lista de comandos, use !help.",
        "Nós temos um (Discord)[https://discord.gg/nmu4hYWE4n] público!",
        "Aproveite o servidor!",
    ),
)

RESTRICTED_MSG = (
    "Sua conta está atualmente no modo restrito. "
    "Caso você ache que isso é um erro, ou esperou um período maior "
    "do que 3 meses, você pode se justificar com o formulário no site."
)

WELCOME_NOTIFICATION = app.packets.notification(
    f"Bem-vindo ao {BASE_DOMAIN}!\nRodando bancho.py v{app.settings.VERSION}.",
)

OFFLINE_NOTIFICATION = app.packets.notification(
    "O servidor está rodando em modo offline; "
    "alguns recursos estarão indisponíveis.",
)


class LoginResponse(TypedDict):
    osu_token: str
    response_body: bytes


class LoginData(TypedDict):
    username: str
    password_md5: bytes
    osu_version: str
    utc_offset: int
    display_city: bool
    pm_private: bool
    osu_path_md5: str
    adapters_str: str
    adapters_md5: str
    uninstall_md5: str
    disk_signature_md5: str


def parse_login_data(data: bytes) -> LoginData:
    """Parse data from the body of a login request."""
    (
        username,
        password_md5,
        remainder,
    ) = data.decode().split("\n", maxsplit=2)

    (
        osu_version,
        utc_offset,
        display_city,
        client_hashes,
        pm_private,
    ) = remainder.split("|", maxsplit=4)

    (
        osu_path_md5,
        adapters_str,
        adapters_md5,
        uninstall_md5,
        disk_signature_md5,
    ) = client_hashes[:-1].split(":", maxsplit=4)

    return {
        "username": username,
        "password_md5": password_md5.encode(),
        "osu_version": osu_version,
        "utc_offset": int(utc_offset),
        "display_city": display_city == "1",
        "pm_private": pm_private == "1",
        "osu_path_md5": osu_path_md5,
        "adapters_str": adapters_str,
        "adapters_md5": adapters_md5,
        "uninstall_md5": uninstall_md5,
        "disk_signature_md5": disk_signature_md5,
    }


async def login(
    headers: Mapping[str, str],
    body: bytes,
    ip: IPAddress,
    db_conn: databases.core.Connection,
) -> LoginResponse:
    """\
    Login has no specific packet, but happens when the osu!
    client sends a request without an 'osu-token' header.

    Request format:
      username\npasswd_md5\nosu_version|utc_offset|display_city|client_hashes|pm_private\n

    Response format:
      Packet 5 (userid), with ID:
      -1: authentication failed
      -2: old client
      -3: banned
      -4: banned
      -5: error occurred
      -6: needs supporter
      -7: password reset
      -8: requires verification
      other: valid id, logged in
    """

    # parse login data
    login_data = parse_login_data(body)

    # perform some validation & further parsing on the data

    match = regexes.OSU_VERSION.match(login_data["osu_version"])
    if match is None:
        return {
            "osu_token": "invalid-request",
            "response_body": b"",
        }

    osu_version = OsuVersion(
        date=date(
            year=int(match["date"][0:4]),
            month=int(match["date"][4:6]),
            day=int(match["date"][6:8]),
        ),
        revision=int(match["revision"]) if match["revision"] else None,
        stream=OsuStream(match["stream"] or "stable"),
    )

    if app.settings.DISALLOW_OLD_CLIENTS:
        osu_client_stream = osu_version.stream.value
        if osu_client_stream in ("stable", "beta"):
            osu_client_stream += "40"  # TODO: why?

        allowed_client_versions = set()

        # TODO: put this behind a layer of abstraction
        #       for better handling of the error cases
        response = await services.http_client.get(
            OSU_API_V2_CHANGELOG_URL,
            params={"stream": osu_client_stream},
        )
        response.raise_for_status()
        for build in response.json()["builds"]:
            version = date(
                int(build["version"][0:4]),
                int(build["version"][4:6]),
                int(build["version"][6:8]),
            )
            allowed_client_versions.add(version)

            if any(entry["major"] for entry in build["changelog_entries"]):
                # this build is a major iteration to the client
                # don't allow anything older than this
                break

        if osu_version.date not in allowed_client_versions:
            return {
                "osu_token": "client-too-old",
                "response_body": (
                    app.packets.version_update() + app.packets.user_id(-2)
                ),
            }

    running_under_wine = login_data["adapters_str"] == "runningunderwine"
    adapters = [a for a in login_data["adapters_str"][:-1].split(".")]

    if not (running_under_wine or any(adapters)):
        return {
            "osu_token": "empty-adapters",
            "response_body": (
                app.packets.user_id(-1)
                + app.packets.notification("Por favor, reinicie o seu osu! e tente novamente.")
            ),
        }

    ## parsing successful

    login_time = time.time()

    # disallow multiple sessions from a single user
    # with the exception of tourney spectator clients
    player = app.state.sessions.players.get(name=login_data["username"])
<<<<<<< HEAD
    if player and osu_version.stream != "tourney":
        # check if the existing session is still active
        if (login_time - player.last_recv_time) < 10:
            return {
                "osu_token": "user-already-logged-in",
                "response_body": (
                    app.packets.user_id(-1)
                    + app.packets.notification("User already logged in.")
                ),
            }
        else:
            # session is not active; replace it
            player.logout()
            del player
=======
    if player:
        # player is already logged in - allow this only for tournament clients

        if not (osu_version.stream == "tourney" or player.tourney_client):
            # neither session is a tournament client, disallow

            if (login_time - player.last_recv_time) > 10:
                # let this session overrule the existing one
                # (this is made to help prevent user ghosting)
                player.logout()
            else:
                # current session is still active, disallow
                return {
                    "osu_token": "user-ghosted",
                    "response_body": (
                        app.packets.user_id(-1)
                        + app.packets.notification("Usuário já está conectado")
                    ),
                }
>>>>>>> ec89b75f

    user_info = await players_repo.fetch_one(
        name=login_data["username"],
        fetch_all_fields=True,
    )

    if user_info is None:
        # no account by this name exists.
        return {
            "osu_token": "unknown-username",
            "response_body": (
                app.packets.notification(f"{BASE_DOMAIN}: Nome de usuário desconhecido.")
                + app.packets.user_id(-1)
            ),
        }

    if osu_version.stream == "tourney" and not (
        user_info["priv"] & Privileges.DONATOR
        and user_info["priv"] & Privileges.UNRESTRICTED
    ):
        # trying to use tourney client with insufficient privileges.
        return {
            "osu_token": "no",
            "response_body": app.packets.user_id(-1),
        }

    # get our bcrypt cache
    bcrypt_cache = app.state.cache.bcrypt
    pw_bcrypt = user_info["pw_bcrypt"].encode()

    # check credentials against db. algorithms like these are intentionally
    # designed to be slow; we'll cache the results to speed up subsequent logins.
    if pw_bcrypt in bcrypt_cache:  # ~0.01 ms
        if login_data["password_md5"] != bcrypt_cache[pw_bcrypt]:
            return {
                "osu_token": "incorrect-password",
                "response_body": (
                    app.packets.notification(f"{BASE_DOMAIN}: Faça login novamente. Caso não funcionar, suas credenciais estão incorretas.")
                    + app.packets.user_id(-1)
                ),
            }
    else:  # ~200ms
        if not bcrypt.checkpw(login_data["password_md5"], pw_bcrypt):
            return {
                "osu_token": "incorrect-password",
                "response_body": (
                    app.packets.notification(f"{BASE_DOMAIN}: Faça login novamente. Caso não funcionar, suas credenciais estão incorretas.")
                    + app.packets.user_id(-1)
                ),
            }

        bcrypt_cache[pw_bcrypt] = login_data["password_md5"]

    """ login credentials verified """

    await logins_repo.create(
        user_id=user_info["id"],
        ip=str(ip),
        osu_ver=osu_version.date,
        osu_stream=osu_version.stream,
    )

    await db_conn.execute(
        "INSERT INTO client_hashes "
        "(userid, osupath, adapters, uninstall_id,"
        " disk_serial, latest_time, occurrences) "
        "VALUES (:id, :osupath, :adapters, :uninstall, :disk_serial, NOW(), 1) "
        "ON DUPLICATE KEY UPDATE "
        "occurrences = occurrences + 1, "
        "latest_time = NOW() ",
        {
            "id": user_info["id"],
            "osupath": login_data["osu_path_md5"],
            "adapters": login_data["adapters_md5"],
            "uninstall": login_data["uninstall_md5"],
            "disk_serial": login_data["disk_signature_md5"],
        },
    )

    # TODO: store adapters individually

    if running_under_wine:
        hw_checks = "h.uninstall_id = :uninstall"
        hw_args = {"uninstall": login_data["uninstall_md5"]}
    else:
        hw_checks = "h.adapters = :adapters OR h.uninstall_id = :uninstall OR h.disk_serial = :disk_serial"
        hw_args = {
            "adapters": login_data["adapters_md5"],
            "uninstall": login_data["uninstall_md5"],
            "disk_serial": login_data["disk_signature_md5"],
        }

    hw_matches = await db_conn.fetch_all(
        "SELECT u.name, u.priv, h.occurrences "
        "FROM client_hashes h "
        "INNER JOIN users u ON h.userid = u.id "
        "WHERE h.userid != :user_id AND "
        f"({hw_checks})",
        {"user_id": user_info["id"], **hw_args},
    )

    if hw_matches:
        # we have other accounts with matching hashes
        if user_info["priv"] & Privileges.VERIFIED:
            # TODO: this is a normal, registered & verified player.
            ...
        else:
            # this player is not verified yet, this is their first
            # time connecting in-game and submitting their hwid set.
            # we will not allow any banned matches; if there are any,
            # then ask the user to contact staff and resolve manually.
            if not all(
                [hw_match["priv"] & Privileges.UNRESTRICTED for hw_match in hw_matches],
            ):
                return {
                    "osu_token": "contact-staff",
                    "response_body": (
                        app.packets.notification(
                            "Multi-contas detectado. Não será possível efetuar login no fubi.ca.",
                        )
                        + app.packets.user_id(-1)
                    ),
                }

    """ All checks passed, player is safe to login """

    # get clan & clan priv if we're in a clan
    clan: Clan | None = None
    clan_priv: ClanPrivileges | None = None
    if user_info["clan_id"] != 0:
        clan = app.state.sessions.clans.get(id=user_info["clan_id"])
        clan_priv = ClanPrivileges(user_info["clan_priv"])

<<<<<<< HEAD
    db_country = user_info["country"]
=======
    db_country = user_info.get("country")
>>>>>>> ec89b75f

    geoloc = await app.state.services.fetch_geoloc(ip, headers)

    if geoloc is None:
        return {
            "osu_token": "login-failed",
            "response_body": (
                app.packets.notification(
                    f"{BASE_DOMAIN}: Login failed. Please contact an admin.",
                )
                + app.packets.user_id(-1)
            ),
        }

    if db_country == "xx":
        # bugfix for old bancho.py versions when
        # country wasn't stored on registration.
        log(f"Fixing {login_data['username']}'s country.", Ansi.LGREEN)

        await db_conn.execute(
            "UPDATE users SET country = :country WHERE id = :user_id",
            {
                "country": geoloc["country"]["acronym"],
                "user_id": user_info["id"],
            },
        )

    client_details = ClientDetails(
        osu_version=osu_version,
        osu_path_md5=login_data["osu_path_md5"],
        adapters_md5=login_data["adapters_md5"],
        uninstall_md5=login_data["uninstall_md5"],
        disk_signature_md5=login_data["disk_signature_md5"],
        adapters=adapters,
        ip=ip,
    )

    player = Player(
        id=user_info["id"],
        name=user_info["name"],
        priv=user_info["priv"],
        pw_bcrypt=pw_bcrypt,
        clan=clan,
        clan_priv=clan_priv,
        geoloc=geoloc,
        utc_offset=login_data["utc_offset"],
        pm_private=login_data["pm_private"],
        silence_end=user_info["silence_end"],
        donor_end=user_info["donor_end"],
        client_details=client_details,
        login_time=login_time,
        tourney_client=osu_version.stream == "tourney",
        api_key=user_info["api_key"],
    )

    data = bytearray(app.packets.protocol_version(19))
    data += app.packets.user_id(player.id)

    # *real* client privileges are sent with this packet,
    # then the user's apparent privileges are sent in the
    # userPresence packets to other players. we'll send
    # supporter along with the user's privileges here,
    # but not in userPresence (so that only donators
    # show up with the yellow name in-game, but everyone
    # gets osu!direct & other in-game perks).
    data += app.packets.bancho_privileges(
        player.bancho_priv | ClientPrivileges.SUPPORTER,
    )

    data += WELCOME_NOTIFICATION

    # send all appropriate channel info to our player.
    # the osu! client will attempt to join the channels.
    for channel in app.state.sessions.channels:
        if (
            not channel.auto_join
            or not channel.can_read(player.priv)
            or channel._name == "#lobby"  # (can't be in mp lobby @ login)
        ):
            continue

        # send chan info to all players who can see
        # the channel (to update their playercounts)
        chan_info_packet = app.packets.channel_info(
            channel._name,
            channel.topic,
            len(channel.players),
        )

        data += chan_info_packet

        for o in app.state.sessions.players:
            if channel.can_read(o.priv):
                o.enqueue(chan_info_packet)

    # tells osu! to reorder channels based on config.
    data += app.packets.channel_info_end()

    # fetch some of the player's
    # information from sql to be cached.
    await player.stats_from_sql_full(db_conn)
    await player.relationships_from_sql(db_conn)

    # TODO: fetch player.recent_scores from sql

    data += app.packets.main_menu_icon(
        icon_url=app.settings.MENU_ICON_URL,
        onclick_url=app.settings.MENU_ONCLICK_URL,
    )
    data += app.packets.friends_list(player.friends)
    data += app.packets.silence_end(player.remaining_silence)

    # update our new player's stats, and broadcast them.
    user_data = app.packets.user_presence(player) + app.packets.user_stats(player)

    data += user_data

    if not player.restricted:
        # player is unrestricted, two way data
        for o in app.state.sessions.players:
            # enqueue us to them
            o.enqueue(user_data)

            # enqueue them to us.
            if not o.restricted:
                if o is app.state.sessions.bot:
                    # optimization for bot since it's
                    # the most frequently requested user
                    data += app.packets.bot_presence(o)
                    data += app.packets.bot_stats(o)
                else:
                    data += app.packets.user_presence(o)
                    data += app.packets.user_stats(o)

        # the player may have been sent mail while offline,
        # enqueue any messages from their respective authors.
        mail_rows = await db_conn.fetch_all(
            "SELECT m.`msg`, m.`time`, m.`from_id`, "
            "(SELECT name FROM users WHERE id = m.`from_id`) AS `from`, "
            "(SELECT name FROM users WHERE id = m.`to_id`) AS `to` "
            "FROM `mail` m WHERE m.`to_id` = :to AND m.`read` = 0",
            {"to": player.id},
        )

        if mail_rows:
            sent_to = set()  # ids

            for msg in mail_rows:
                if msg["from"] not in sent_to:
                    data += app.packets.send_message(
                        sender=msg["from"],
                        msg="Unread messages",
                        recipient=msg["to"],
                        sender_id=msg["from_id"],
                    )
                    sent_to.add(msg["from"])

                msg_time = datetime.fromtimestamp(msg["time"])

                data += app.packets.send_message(
                    sender=msg["from"],
                    msg=f'[{msg_time:%a %b %d @ %H:%M%p}] {msg["msg"]}',
                    recipient=msg["to"],
                    sender_id=msg["from_id"],
                )

        if not player.priv & Privileges.VERIFIED:
            # this is the player's first login, verify their
            # account & send info about the server/its usage.
            await player.add_privs(Privileges.VERIFIED)

            if player.id == 3:
                # this is the first player registering on
                # the server, grant them full privileges.
                await player.add_privs(
                    Privileges.STAFF
                    | Privileges.NOMINATOR
                    | Privileges.WHITELISTED
                    | Privileges.TOURNEY_MANAGER
                    | Privileges.DONATOR
                    | Privileges.ALUMNI,
                )
            elif player.id >= 3:
                await player.add_privs(Privileges.SUPPORTER)

            data += app.packets.send_message(
                sender=app.state.sessions.bot.name,
                msg=WELCOME_MSG,
                recipient=player.name,
                sender_id=app.state.sessions.bot.id,
            )

    else:
        # player is restricted, one way data
        for o in app.state.sessions.players.unrestricted:
            # enqueue them to us.
            if o is app.state.sessions.bot:
                # optimization for bot since it's
                # the most frequently requested user
                data += app.packets.bot_presence(o)
                data += app.packets.bot_stats(o)
            else:
                data += app.packets.user_presence(o)
                data += app.packets.user_stats(o)

        data += app.packets.account_restricted()
        data += app.packets.send_message(
            sender=app.state.sessions.bot.name,
            msg=RESTRICTED_MSG,
            recipient=player.name,
            sender_id=app.state.sessions.bot.id,
        )

    # TODO: some sort of admin panel for staff members?

    # add `p` to the global player list,
    # making them officially logged in.
    app.state.sessions.players.append(player)

    if app.state.services.datadog:
        if not player.restricted:
            app.state.services.datadog.increment("bancho.online_players")

        time_taken = time.time() - login_time
        app.state.services.datadog.histogram("bancho.login_time", time_taken)

    user_os = "unix (wine)" if running_under_wine else "win32"
    country_code = player.geoloc["country"]["acronym"].upper()

    log(
        f"{player} logged in from {country_code} using {login_data['osu_version']} on {user_os}",
        Ansi.LCYAN,
    )

    player.update_latest_activity_soon()

    return {"osu_token": player.token, "response_body": bytes(data)}


@register(ClientPackets.START_SPECTATING)
class StartSpectating(BasePacket):
    def __init__(self, reader: BanchoPacketReader) -> None:
        self.target_id = reader.read_i32()

    async def handle(self, player: Player) -> None:
        new_host = app.state.sessions.players.get(id=self.target_id)
        if not new_host:
            log(
                f"{player} tried to spectate nonexistant id {self.target_id}.",
                Ansi.LYELLOW,
            )
            return

        current_host = player.spectating
        if current_host:
            if current_host == new_host:
                # host hasn't changed, they didn't have
                # the map but have downloaded it.

                if not player.stealth:
                    # NOTE: `player` would have already received the other
                    # fellow spectators, so no need to resend them.
                    new_host.enqueue(app.packets.spectator_joined(player.id))

                    player_joined = app.packets.fellow_spectator_joined(player.id)
                    for spec in new_host.spectators:
                        if spec is not player:
                            spec.enqueue(player_joined)

                return

            current_host.remove_spectator(player)

        new_host.add_spectator(player)


@register(ClientPackets.STOP_SPECTATING)
class StopSpectating(BasePacket):
    async def handle(self, player: Player) -> None:
        host = player.spectating

        if not host:
            log(f"{player} tried to stop spectating when they're not..?", Ansi.LRED)
            return

        host.remove_spectator(player)


@register(ClientPackets.SPECTATE_FRAMES)
class SpectateFrames(BasePacket):
    def __init__(self, reader: BanchoPacketReader) -> None:
        self.frame_bundle = reader.read_replayframe_bundle()

    async def handle(self, player: Player) -> None:
        # TODO: perform validations on the parsed frame bundle
        # to ensure it's not being tamperated with or weaponized.

        # NOTE: this is given a fastpath here for efficiency due to the
        # sheer rate of usage of these packets in spectator mode.

        # data = app.packets.spectateFrames(self.frame_bundle.raw_data)
        data = (
            struct.pack("<HxI", 15, len(self.frame_bundle.raw_data))
            + self.frame_bundle.raw_data
        )

        # enqueue the data
        # to all spectators.
        for spectator in player.spectators:
            spectator.enqueue(data)


@register(ClientPackets.CANT_SPECTATE)
class CantSpectate(BasePacket):
    async def handle(self, player: Player) -> None:
        if not player.spectating:
            log(f"{player} sent can't spectate while not spectating?", Ansi.LRED)
            return

        if not player.stealth:
            data = app.packets.spectator_cant_spectate(player.id)

            host = player.spectating
            host.enqueue(data)

            for t in host.spectators:
                t.enqueue(data)


@register(ClientPackets.SEND_PRIVATE_MESSAGE)
class SendPrivateMessage(BasePacket):
    def __init__(self, reader: BanchoPacketReader) -> None:
        self.msg = reader.read_message()

    async def handle(self, player: Player) -> None:
        if player.silenced:
            if app.settings.DEBUG:
                log(f"{player} tried to send a dm while silenced.", Ansi.LYELLOW)
            return

        # remove leading/trailing whitespace
        msg = self.msg.text.strip()

        if not msg:
            return

        target_name = self.msg.recipient

        # allow this to get from sql - players can receive
        # messages offline, due to the mail system. B)
        target = await app.state.sessions.players.from_cache_or_sql(name=target_name)
        if not target:
            if app.settings.DEBUG:
                log(
                    f"{player} tried to write to non-existent user {target_name}.",
                    Ansi.LYELLOW,
                )
            return

        if player.id in target.blocks:
            player.enqueue(app.packets.user_dm_blocked(target_name))

            if app.settings.DEBUG:
                log(f"{player} tried to message {target}, but they have them blocked.")
            return

        if target.pm_private and player.id not in target.friends:
            player.enqueue(app.packets.user_dm_blocked(target_name))

            if app.settings.DEBUG:
                log(f"{player} tried to message {target}, but they are blocking dms.")
            return

        if target.silenced:
            # if target is silenced, inform player.
            player.enqueue(app.packets.target_silenced(target_name))

            if app.settings.DEBUG:
                log(f"{player} tried to message {target}, but they are silenced.")
            return

        # limit message length to 2k chars
        # perhaps this could be dangerous with !py..?
        if len(msg) > 2000:
            msg = f"{msg[:2000]}... (truncado)"
            player.enqueue(
                app.packets.notification(
                    "Sua mensagem foi truncada\n(passou de 2000 caracteres).",
                ),
            )

        if target.status.action == Action.Afk and target.away_msg:
            # send away message if target is afk and has one set.
            player.send(target.away_msg, sender=target)

        if target is not app.state.sessions.bot:
            # target is not bot, send the message normally if online
            if target.is_online:
                target.send(msg, sender=player)
            else:
                # inform user they're offline, but
                # will receive the mail @ next login.
                player.enqueue(
                    app.packets.notification(
                        f"{target.name} está offline, mas vai receber "
                        "sua mensagem no próximo login",
                    ),
                )

            # insert mail into db, marked as unread.
            await app.state.services.database.execute(
                "INSERT INTO `mail` "
                "(`from_id`, `to_id`, `msg`, `time`) "
                "VALUES (:from, :to, :msg, UNIX_TIMESTAMP())",
                {"from": player.id, "to": target.id, "msg": msg},
            )
        else:
            # messaging the bot, check for commands & /np.
            if msg.startswith(app.settings.COMMAND_PREFIX):
                cmd = await commands.process_commands(player, target, msg)
            else:
                cmd = None

            if cmd:
                # command triggered, send response if any.
                if cmd["resp"] is not None:
                    player.send(cmd["resp"], sender=target)
            else:
                # no commands triggered.
                r_match = NOW_PLAYING_RGX.match(msg)
                if r_match:
                    # user is /np'ing a map.
                    # save it to their player instance
                    # so we can use this elsewhere owo..
                    bmap = await Beatmap.from_bid(int(r_match["bid"]))

                    if bmap:
                        # parse mode_vn int from regex
                        if r_match["mode_vn"] is not None:
                            mode_vn = {"Taiko": 1, "CatchTheBeat": 2, "osu!mania": 3}[
                                r_match["mode_vn"]
                            ]
                        else:
                            # use player mode if not specified
                            mode_vn = player.status.mode.as_vanilla

                        player.last_np = {
                            "bmap": bmap,
                            "mode_vn": mode_vn,
                            "timeout": time.time() + 300,  # /np's last 5mins
                        }

                        # calculate generic pp values from their /np

                        osu_file_path = BEATMAPS_PATH / f"{bmap.id}.osu"
                        if not await ensure_local_osu_file(
                            osu_file_path,
                            bmap.id,
                            bmap.md5,
                        ):
                            resp_msg = (
                                "Mapfile could not be found; "
                                "this incident has been reported."
                            )
                        else:
                            # calculate pp for common generic values
                            pp_calc_st = time.time_ns()

                            if r_match["mods"] is not None:
                                # [1:] to remove leading whitespace
                                mods_str = r_match["mods"][1:]
                                mods = Mods.from_np(mods_str, mode_vn)
                            else:
                                mods = None

                            scores = [
                                ScoreParams(
                                    mode=mode_vn,
                                    mods=int(mods) if mods else None,
                                    acc=acc,
                                )
                                for acc in app.settings.PP_CACHED_ACCURACIES
                            ]

                            results = app.usecases.performance.calculate_performances(
                                osu_file_path=str(osu_file_path),
                                scores=scores,
                            )

                            resp_msg = " | ".join(
                                f"{acc}%: {result['performance']['pp']:,.2f}pp"
                                for acc, result in zip(
                                    app.settings.PP_CACHED_ACCURACIES,
                                    results,
                                )
                            )

                            elapsed = time.time_ns() - pp_calc_st
                            resp_msg += f" | Elapsed: {magnitude_fmt_time(elapsed)}"
                    else:
                        resp_msg = "Could not find map."

                        # time out their previous /np
                        player.last_np = None

                    player.send(resp_msg, sender=target)

        player.update_latest_activity_soon()
        log(f"{player} @ {target}: {msg}", Ansi.LCYAN, file=".data/logs/chat.log")


@register(ClientPackets.PART_LOBBY)
class LobbyPart(BasePacket):
    async def handle(self, player: Player) -> None:
        player.in_lobby = False


@register(ClientPackets.JOIN_LOBBY)
class LobbyJoin(BasePacket):
    async def handle(self, player: Player) -> None:
        player.in_lobby = True

        for match in app.state.sessions.matches:
            if match is not None:
                player.enqueue(app.packets.new_match(match))


@register(ClientPackets.CREATE_MATCH)
class MatchCreate(BasePacket):
    def __init__(self, reader: BanchoPacketReader) -> None:
        self.match_data = reader.read_match()

    async def handle(self, player: Player) -> None:
        # TODO: match validation..?
        if player.restricted:
            player.enqueue(
                app.packets.match_join_fail()
                + app.packets.notification(
                    "Multijogador não está disponível enquanto restrito.",
                ),
            )
            return

        if player.silenced:
            player.enqueue(
                app.packets.match_join_fail()
                + app.packets.notification(
                    "Multijogador não está disponível enquanto silenciado.",
                ),
            )
            return

        match_id = app.state.sessions.matches.get_free()

        if match_id is None:
            # failed to create match (match slots full).
            player.send_bot("Incapaz de criar partida (sem vagas disponíveis).")
            player.enqueue(app.packets.match_join_fail())
            return

        # create the channel and add it
        # to the global channel list as
        # an instanced channel.
        chat_channel = Channel(
            name=f"#multi_{self.match_data.id}",
            topic=f"MID {self.match_data.id}'s multiplayer channel.",
            auto_join=False,
            instance=True,
        )

        match = Match(
            id=match_id,
            name=self.match_data.name,
            password=self.match_data.passwd,
            map_name=self.match_data.map_name,
            map_id=self.match_data.map_id,
            map_md5=self.match_data.map_md5,
            # TODO: validate no security hole exists
            host_id=self.match_data.host_id,
            mode=GameMode(self.match_data.mode),
            mods=Mods(self.match_data.mods),
            win_condition=MatchWinConditions(self.match_data.win_condition),
            team_type=MatchTeamTypes(self.match_data.team_type),
            freemods=bool(self.match_data.freemods),
            seed=self.match_data.seed,
            chat_channel=chat_channel,
        )

        app.state.sessions.matches[match_id] = match
        app.state.sessions.channels.append(chat_channel)
        match.chat = chat_channel
        
        query = f"""INSERT INTO multiplayer_matches (name, creation_time) VALUES (:name, UNIX_TIMESTAMP())"""
        params = {
            "name": match.name
        }
        rec_id = await app.state.services.database.execute(query, params)
        match.db_match_id = rec_id

        player.update_latest_activity_soon()
        if player.join_match(match, self.match_data.passwd):
            rec_id = await multiplayer_join_leave_event(match, player, True)
            await multiplayer_event(match.db_match_id, join_leave_event=rec_id)
        

        match.chat.send_bot(f"Partida criada por {player.name}.")
        log(f"{player} created a new multiplayer match.")


@register(ClientPackets.JOIN_MATCH)
class MatchJoin(BasePacket):
    def __init__(self, reader: BanchoPacketReader) -> None:
        self.match_id = reader.read_i32()
        self.match_passwd = reader.read_string()

    async def handle(self, player: Player) -> None:
        match = app.state.sessions.matches[self.match_id]
        if not match:
            log(f"{player} tried to join a non-existant mp lobby?")
            player.enqueue(app.packets.match_join_fail())
            return

        if player.restricted:
            player.enqueue(
                app.packets.match_join_fail()
                + app.packets.notification(
                    "Multijogador não está disponível enquanto restrito.",
                ),
            )
            return

        if player.silenced:
            player.enqueue(
                app.packets.match_join_fail()
                + app.packets.notification(
                    "Multijogador não está disponível enquanto silenciado..",
                ),
            )
            return


        player.update_latest_activity_soon()
        if player.join_match(match, self.match_passwd):
            rec_id = await multiplayer_join_leave_event(match, player, True)
            await multiplayer_event(match.db_match_id, join_leave_event=rec_id)


@register(ClientPackets.PART_MATCH)
class MatchPart(BasePacket):
    async def handle(self, player: Player) -> None:
        lobby = player.match
        player.update_latest_activity_soon()
        leave_result = player.leave_match()
        if leave_result != LeaveMatchEnum.Failed:
            rec_id = await multiplayer_join_leave_event(lobby, player, False)
            await multiplayer_event(lobby.db_match_id, join_leave_event=rec_id)
            if leave_result == LeaveMatchEnum.CloseLobby:
                rec_id = await multiplayer_close_lobby_event(lobby)
                await multiplayer_event(lobby.db_match_id, close_event=rec_id)


@register(ClientPackets.MATCH_CHANGE_SLOT)
class MatchChangeSlot(BasePacket):
    def __init__(self, reader: BanchoPacketReader) -> None:
        self.slot_id = reader.read_i32()

    async def handle(self, player: Player) -> None:
        if player.match is None:
            return

        # read new slot ID
        if not 0 <= self.slot_id < 16:
            return

        if player.match.slots[self.slot_id].status != SlotStatus.open:
            log(f"{player} tried to move into non-open slot.", Ansi.LYELLOW)
            return

        # swap with current slot.
        slot = player.match.get_slot(player)
        assert slot is not None

        player.match.slots[self.slot_id].copy_from(slot)
        slot.reset()

        player.match.enqueue_state()  # technically not needed for host?


@register(ClientPackets.MATCH_READY)
class MatchReady(BasePacket):
    async def handle(self, player: Player) -> None:
        if player.match is None:
            return

        slot = player.match.get_slot(player)
        assert slot is not None

        slot.status = SlotStatus.ready
        player.match.enqueue_state(lobby=False)


@register(ClientPackets.MATCH_LOCK)
class MatchLock(BasePacket):
    def __init__(self, reader: BanchoPacketReader) -> None:
        self.slot_id = reader.read_i32()

    async def handle(self, player: Player) -> None:
        if player.match is None:
            return

        if player is not player.match.host:
            log(f"{player} attempted to lock match as non-host.", Ansi.LYELLOW)
            return

        # read new slot ID
        if not 0 <= self.slot_id < 16:
            return

        slot = player.match.slots[self.slot_id]

        if slot.status == SlotStatus.locked:
            slot.status = SlotStatus.open
        else:
            if slot.player is player.match.host:
                # don't allow the match host to kick
                # themselves by clicking their crown
                return

            if slot.player:
                # uggggggh i hate trusting the osu! client
                # man why is it designed like this
                # TODO: probably going to end up changing
                ...  # slot.reset()

            slot.status = SlotStatus.locked

        player.match.enqueue_state()


@register(ClientPackets.MATCH_CHANGE_SETTINGS)
class MatchChangeSettings(BasePacket):
    def __init__(self, reader: BanchoPacketReader) -> None:
        self.match_data = reader.read_match()

    async def handle(self, player: Player) -> None:
        if player.match is None:
            return

        if player is not player.match.host:
            log(f"{player} attempted to change settings as non-host.", Ansi.LYELLOW)
            return

        if self.match_data.freemods != player.match.freemods:
            # freemods status has been changed.
            player.match.freemods = self.match_data.freemods

            if self.match_data.freemods:
                # match mods -> active slot mods.
                for slot in player.match.slots:
                    if slot.player is not None:
                        # the slot takes any non-speed
                        # changing mods from the match.
                        slot.mods = player.match.mods & ~SPEED_CHANGING_MODS

                # keep only speed-changing mods.
                player.match.mods &= SPEED_CHANGING_MODS
            else:
                # host mods -> match mods.
                host = player.match.get_host_slot()  # should always exist
                assert host is not None

                # the match keeps any speed-changing mods,
                # and also takes any mods the host has enabled.
                player.match.mods &= SPEED_CHANGING_MODS
                player.match.mods |= host.mods

                for slot in player.match.slots:
                    if slot.player is not None:
                        slot.mods = Mods.NOMOD

        if self.match_data.map_id == -1:
            # map being changed, unready players.
            player.match.unready_players(expected=SlotStatus.ready)
            player.match.prev_map_id = player.match.map_id

            player.match.map_id = -1
            player.match.map_md5 = ""
            player.match.map_name = ""
        elif player.match.map_id == -1:
            if player.match.prev_map_id != self.match_data.map_id:
                # new map has been chosen, send to match chat.
                map_url = (
                    f"https://osu.{app.settings.DOMAIN}/b/{self.match_data.map_id}"
                )
                map_embed = f"[{map_url} {self.match_data.map_name}]"
                player.match.chat.send_bot(f"Selecionado: {map_embed}.")

            # use our serverside version if we have it, but
            # still allow for users to pick unknown maps.
            bmap = await Beatmap.from_md5(self.match_data.map_md5)

            if bmap:
                player.match.map_id = bmap.id
                player.match.map_md5 = bmap.md5
                player.match.map_name = bmap.full_name
                player.match.mode = GameMode(player.match.host.status.mode.as_vanilla)
            else:
                player.match.map_id = self.match_data.map_id
                player.match.map_md5 = self.match_data.map_md5
                player.match.map_name = self.match_data.map_name
                player.match.mode = GameMode(self.match_data.mode)

        if player.match.team_type != self.match_data.team_type:
            # if theres currently a scrim going on, only allow
            # team type to change by using the !mp teams command.
            if player.match.is_scrimming:
                _team = ("head-to-head", "tag-coop", "team-vs", "tag-team-vs")[
                    self.match_data.team_type
                ]

                msg = (
                    "Mudar o tipo de time durante o amistoso vai redefinir "
                    "a pontuação total - para fazer isso, por favor use o comando "
                    f"!mp teams {_team}."
                )
                player.match.chat.send_bot(msg)
            else:
                # find the new appropriate default team.
                # defaults are (ffa: neutral, teams: red).
                if self.match_data.team_type in (
                    MatchTeamTypes.head_to_head,
                    MatchTeamTypes.tag_coop,
                ):
                    new_t = MatchTeams.neutral
                else:
                    new_t = MatchTeams.red

                # change each active slots team to
                # fit the correspoding team type.
                for slot in player.match.slots:
                    if slot.player is not None:
                        slot.team = new_t

                # change the matches'.
                player.match.team_type = MatchTeamTypes(self.match_data.team_type)

        if player.match.win_condition != self.match_data.win_condition:
            # win condition changing; if `use_pp_scoring`
            # is enabled, disable it. always use new cond.
            if player.match.use_pp_scoring:
                player.match.use_pp_scoring = False

            player.match.win_condition = MatchWinConditions(
                self.match_data.win_condition,
            )

        player.match.name = self.match_data.name

        player.match.enqueue_state()


@register(ClientPackets.MATCH_START)
class MatchStart(BasePacket):
    async def handle(self, player: Player) -> None:
        if player.match is None:
            return

        if player is not player.match.host:
            log(f"{player} attempted to start match as non-host.", Ansi.LYELLOW)
            return

        player.match.start()


@register(ClientPackets.MATCH_SCORE_UPDATE)
class MatchScoreUpdate(BasePacket):
    def __init__(self, reader: BanchoPacketReader) -> None:
        self.play_data = reader.read_raw()  # TODO: probably not necessary

    async def handle(self, player: Player) -> None:
        # this runs very frequently in matches,
        # so it's written to run pretty quick.

        if player.match is None:
            return

        slot_id = player.match.get_slot_id(player)
        assert slot_id is not None

        # if scorev2 is enabled, read an extra 8 bytes.
        buf = bytearray(b"0\x00\x00")
        buf += len(self.play_data).to_bytes(4, "little")
        buf += self.play_data
        buf[11] = slot_id

        player.match.enqueue(bytes(buf), lobby=False)


@register(ClientPackets.MATCH_COMPLETE)
class MatchComplete(BasePacket):
    async def handle(self, player: Player) -> None:
        if player.match is None:
            return

        slot = player.match.get_slot(player)
        assert slot is not None

        slot.status = SlotStatus.complete

        # check if there are any players that haven't finished.
        if any([s.status == SlotStatus.playing for s in player.match.slots]):
            return

        # find any players just sitting in the multi room
        # that have not been playing the map; they don't
        # need to know all the players have completed, only
        # the ones who are playing (just new match info).
        not_playing = [
            s.player.id
            for s in player.match.slots
            if s.player is not None and s.status != SlotStatus.complete
        ]

        was_playing = [
            s for s in player.match.slots if s.player and s.player.id not in not_playing
        ]

        player.match.unready_players(expected=SlotStatus.complete)
        player.match.reset_players_loaded_status()

        player.match.in_progress = False
        player.match.enqueue(
            app.packets.match_complete(),
            lobby=False,
            immune=not_playing,
        )
        player.match.enqueue_state()
        
        asyncio.create_task(player.match.await_submissions(was_playing, save_to_mp_link=True))

        if player.match.is_scrimming:
            # determine winner, update match points & inform players.
            asyncio.create_task(player.match.update_matchpoints(was_playing))


@register(ClientPackets.MATCH_CHANGE_MODS)
class MatchChangeMods(BasePacket):
    def __init__(self, reader: BanchoPacketReader) -> None:
        self.mods = reader.read_i32()

    async def handle(self, player: Player) -> None:
        if player.match is None:
            return

        if player.match.freemods:
            if player is player.match.host:
                # allow host to set speed-changing mods.
                player.match.mods = Mods(self.mods & SPEED_CHANGING_MODS)

            # set slot mods
            slot = player.match.get_slot(player)
            assert slot is not None

            slot.mods = Mods(self.mods & ~SPEED_CHANGING_MODS)
        else:
            if player is not player.match.host:
                log(f"{player} attempted to change mods as non-host.", Ansi.LYELLOW)
                return

            # not freemods, set match mods.
            player.match.mods = Mods(self.mods)

        player.match.enqueue_state()


def is_playing(slot: Slot) -> bool:
    return slot.status == SlotStatus.playing and not slot.loaded


@register(ClientPackets.MATCH_LOAD_COMPLETE)
class MatchLoadComplete(BasePacket):
    async def handle(self, player: Player) -> None:
        if player.match is None:
            return

        # our player has loaded in and is ready to play.
        slot = player.match.get_slot(player)
        assert slot is not None

        slot.loaded = True

        # check if all players are loaded,
        # if so, tell all players to begin.
        if not any(map(is_playing, player.match.slots)):
            player.match.enqueue(app.packets.match_all_players_loaded(), lobby=False)


@register(ClientPackets.MATCH_NO_BEATMAP)
class MatchNoBeatmap(BasePacket):
    async def handle(self, player: Player) -> None:
        if player.match is None:
            return

        slot = player.match.get_slot(player)
        assert slot is not None

        slot.status = SlotStatus.no_map
        player.match.enqueue_state(lobby=False)


@register(ClientPackets.MATCH_NOT_READY)
class MatchNotReady(BasePacket):
    async def handle(self, player: Player) -> None:
        if player.match is None:
            return

        slot = player.match.get_slot(player)
        assert slot is not None

        slot.status = SlotStatus.not_ready
        player.match.enqueue_state(lobby=False)


@register(ClientPackets.MATCH_FAILED)
class MatchFailed(BasePacket):
    async def handle(self, player: Player) -> None:
        if player.match is None:
            return

        # find the player's slot id, and enqueue that
        # they've failed to all other players in the match.
        slot_id = player.match.get_slot_id(player)
        assert slot_id is not None

        player.match.enqueue(app.packets.match_player_failed(slot_id), lobby=False)


@register(ClientPackets.MATCH_HAS_BEATMAP)
class MatchHasBeatmap(BasePacket):
    async def handle(self, player: Player) -> None:
        if player.match is None:
            return

        slot = player.match.get_slot(player)
        assert slot is not None

        slot.status = SlotStatus.not_ready
        player.match.enqueue_state(lobby=False)


@register(ClientPackets.MATCH_SKIP_REQUEST)
class MatchSkipRequest(BasePacket):
    async def handle(self, player: Player) -> None:
        if player.match is None:
            return

        slot = player.match.get_slot(player)
        assert slot is not None

        slot.skipped = True
        player.match.enqueue(app.packets.match_player_skipped(player.id))

        for slot in player.match.slots:
            if slot.status == SlotStatus.playing and not slot.skipped:
                return

        # all users have skipped, enqueue a skip.
        player.match.enqueue(app.packets.match_skip(), lobby=False)


@register(ClientPackets.CHANNEL_JOIN, restricted=True)
class ChannelJoin(BasePacket):
    def __init__(self, reader: BanchoPacketReader) -> None:
        self.name = reader.read_string()

    async def handle(self, player: Player) -> None:
        if self.name in IGNORED_CHANNELS:
            return

        channel = app.state.sessions.channels.get_by_name(self.name)

        if not channel or not player.join_channel(channel):
            log(f"{player} failed to join {self.name}.", Ansi.LYELLOW)
            return


@register(ClientPackets.MATCH_TRANSFER_HOST)
class MatchTransferHost(BasePacket):
    def __init__(self, reader: BanchoPacketReader) -> None:
        self.slot_id = reader.read_i32()

    async def handle(self, player: Player) -> None:
        if player.match is None:
            return

        if player is not player.match.host:
            log(f"{player} attempted to transfer host as non-host.", Ansi.LYELLOW)
            return

        # read new slot ID
        if not 0 <= self.slot_id < 16:
            return

        target = player.match.slots[self.slot_id].player
        if not target:
            log(f"{player} tried to transfer host to an empty slot?")
            return

        player.match.host_id = target.id
        player.match.host.enqueue(app.packets.match_transfer_host())
        player.match.enqueue_state()
        rec_id = await multiplayer_change_host_event(player.match, player, target)
        await multiplayer_event(player.match.db_match_id, change_host_event=rec_id)


@register(ClientPackets.TOURNAMENT_MATCH_INFO_REQUEST)
class TourneyMatchInfoRequest(BasePacket):
    def __init__(self, reader: BanchoPacketReader) -> None:
        self.match_id = reader.read_i32()

    async def handle(self, player: Player) -> None:
        if not 0 <= self.match_id < 64:
            return  # invalid match id

        if not player.priv & Privileges.DONATOR:
            return  # insufficient privs

        match = app.state.sessions.matches[self.match_id]
        if not match:
            return  # match not found

        player.enqueue(app.packets.update_match(match, send_pw=False))


@register(ClientPackets.TOURNAMENT_JOIN_MATCH_CHANNEL)
class TourneyMatchJoinChannel(BasePacket):
    def __init__(self, reader: BanchoPacketReader) -> None:
        self.match_id = reader.read_i32()

    async def handle(self, player: Player) -> None:
        if not 0 <= self.match_id < 64:
            return  # invalid match id

        if not player.priv & Privileges.DONATOR:
            return  # insufficient privs

        match = app.state.sessions.matches[self.match_id]
        if not match:
            return  # match not found

        for slot in match.slots:
            if slot.player is not None:
                if player.id == slot.player.id:
                    return  # playing in the match

        # attempt to join match chan
        if player.join_channel(match.chat):
            match.tourney_clients.add(player.id)


@register(ClientPackets.TOURNAMENT_LEAVE_MATCH_CHANNEL)
class TourneyMatchLeaveChannel(BasePacket):
    def __init__(self, reader: BanchoPacketReader) -> None:
        self.match_id = reader.read_i32()

    async def handle(self, player: Player) -> None:
        if not 0 <= self.match_id < 64:
            return  # invalid match id

        if not player.priv & Privileges.DONATOR:
            return  # insufficient privs

        match = app.state.sessions.matches[self.match_id]
        if not match:
            return  # match not found

        # attempt to join match chan
        player.leave_channel(match.chat)
        match.tourney_clients.remove(player.id)


@register(ClientPackets.FRIEND_ADD)
class FriendAdd(BasePacket):
    def __init__(self, reader: BanchoPacketReader) -> None:
        self.user_id = reader.read_i32()

    async def handle(self, player: Player) -> None:
        target = app.state.sessions.players.get(id=self.user_id)
        if not target:
            log(f"{player} tried to add a user who is not online! ({self.user_id})")
            return

        if target is app.state.sessions.bot:
            return

        if target.id in player.blocks:
            player.blocks.remove(target.id)

        player.update_latest_activity_soon()
        await player.add_friend(target)


@register(ClientPackets.FRIEND_REMOVE)
class FriendRemove(BasePacket):
    def __init__(self, reader: BanchoPacketReader) -> None:
        self.user_id = reader.read_i32()

    async def handle(self, player: Player) -> None:
        target = app.state.sessions.players.get(id=self.user_id)
        if not target:
            log(f"{player} tried to remove a user who is not online! ({self.user_id})")
            return

        if target is app.state.sessions.bot:
            return

        player.update_latest_activity_soon()
        await player.remove_friend(target)


@register(ClientPackets.MATCH_CHANGE_TEAM)
class MatchChangeTeam(BasePacket):
    async def handle(self, player: Player) -> None:
        if player.match is None:
            return

        # toggle team
        slot = player.match.get_slot(player)
        assert slot is not None

        if slot.team == MatchTeams.blue:
            slot.team = MatchTeams.red
        else:
            slot.team = MatchTeams.blue

        player.match.enqueue_state(lobby=False)


@register(ClientPackets.CHANNEL_PART, restricted=True)
class ChannelPart(BasePacket):
    def __init__(self, reader: BanchoPacketReader) -> None:
        self.name = reader.read_string()

    async def handle(self, player: Player) -> None:
        if self.name in IGNORED_CHANNELS:
            return

        channel = app.state.sessions.channels.get_by_name(self.name)

        if not channel:
            log(f"{player} failed to leave {self.name}.", Ansi.LYELLOW)
            return

        if player not in channel:
            # user not in chan
            return

        # leave the chan server-side.
        player.leave_channel(channel)


@register(ClientPackets.RECEIVE_UPDATES, restricted=True)
class ReceiveUpdates(BasePacket):
    def __init__(self, reader: BanchoPacketReader) -> None:
        self.value = reader.read_i32()

    async def handle(self, player: Player) -> None:
        if not 0 <= self.value < 3:
            log(f"{player} tried to set his presence filter to {self.value}?")
            return

        player.pres_filter = PresenceFilter(self.value)


@register(ClientPackets.SET_AWAY_MESSAGE)
class SetAwayMessage(BasePacket):
    def __init__(self, reader: BanchoPacketReader) -> None:
        self.msg = reader.read_message()

    async def handle(self, player: Player) -> None:
        player.away_msg = self.msg.text


@register(ClientPackets.USER_STATS_REQUEST, restricted=True)
class StatsRequest(BasePacket):
    def __init__(self, reader: BanchoPacketReader) -> None:
        self.user_ids = reader.read_i32_list_i16l()

    async def handle(self, player: Player) -> None:
        unrestrcted_ids = [p.id for p in app.state.sessions.players.unrestricted]
        is_online = lambda o: o in unrestrcted_ids and o != player.id

        for online in filter(is_online, self.user_ids):
            target = app.state.sessions.players.get(id=online)
            if target:
                if target is app.state.sessions.bot:
                    # optimization for bot since it's
                    # the most frequently requested user
                    packet = app.packets.bot_stats(target)
                else:
                    packet = app.packets.user_stats(target)

                player.enqueue(packet)


@register(ClientPackets.MATCH_INVITE)
class MatchInvite(BasePacket):
    def __init__(self, reader: BanchoPacketReader) -> None:
        self.user_id = reader.read_i32()

    async def handle(self, player: Player) -> None:
        if not player.match:
            return

        target = app.state.sessions.players.get(id=self.user_id)
        if not target:
            log(f"{player} tried to invite a user who is not online! ({self.user_id})")
            return

        if target is app.state.sessions.bot:
            player.send_bot("Estou muito ocupado!")
            return

        target.enqueue(app.packets.match_invite(player, target.name))
        player.update_latest_activity_soon()

        log(f"{player} invited {target} to their match.")


@register(ClientPackets.MATCH_CHANGE_PASSWORD)
class MatchChangePassword(BasePacket):
    def __init__(self, reader: BanchoPacketReader) -> None:
        self.match = reader.read_match()

    async def handle(self, player: Player) -> None:
        if player.match is None:
            return

        if player is not player.match.host:
            log(f"{player} attempted to change pw as non-host.", Ansi.LYELLOW)
            return

        player.match.passwd = self.match.passwd
        player.match.enqueue_state()


@register(ClientPackets.USER_PRESENCE_REQUEST)
class UserPresenceRequest(BasePacket):
    def __init__(self, reader: BanchoPacketReader) -> None:
        self.user_ids = reader.read_i32_list_i16l()

    async def handle(self, player: Player) -> None:
        for pid in self.user_ids:
            target = app.state.sessions.players.get(id=pid)
            if target:
                if target is app.state.sessions.bot:
                    # optimization for bot since it's
                    # the most frequently requested user
                    packet = app.packets.bot_presence(target)
                else:
                    packet = app.packets.user_presence(target)

                player.enqueue(packet)


@register(ClientPackets.USER_PRESENCE_REQUEST_ALL)
class UserPresenceRequestAll(BasePacket):
    def __init__(self, reader: BanchoPacketReader) -> None:
        # TODO: should probably ratelimit with this (300k s)
        self.ingame_time = reader.read_i32()

    async def handle(self, player: Player) -> None:
        # NOTE: this packet is only used when there
        # are >256 players visible to the client.

        buffer = bytearray()

        for player in app.state.sessions.players.unrestricted:
            buffer += app.packets.user_presence(player)

        player.enqueue(bytes(buffer))


@register(ClientPackets.TOGGLE_BLOCK_NON_FRIEND_DMS)
class ToggleBlockingDMs(BasePacket):
    def __init__(self, reader: BanchoPacketReader) -> None:
        self.value = reader.read_i32()

    async def handle(self, player: Player) -> None:
        player.pm_private = self.value == 1

        player.update_latest_activity_soon()<|MERGE_RESOLUTION|>--- conflicted
+++ resolved
@@ -48,13 +48,7 @@
 from app.objects.match import MatchWinConditions
 from app.objects.match import Slot
 from app.objects.match import SlotStatus
-<<<<<<< HEAD
-=======
 from app.objects.match import multiplayer_change_host_event, multiplayer_close_lobby_event, multiplayer_event, multiplayer_join_leave_event
-from app.objects.menu import Menu
-from app.objects.menu import MenuCommands
-from app.objects.menu import MenuFunction
->>>>>>> ec89b75f
 from app.objects.player import Action
 from app.objects.player import ClientDetails
 from app.objects.player import LeaveMatchEnum
@@ -629,7 +623,6 @@
     # disallow multiple sessions from a single user
     # with the exception of tourney spectator clients
     player = app.state.sessions.players.get(name=login_data["username"])
-<<<<<<< HEAD
     if player and osu_version.stream != "tourney":
         # check if the existing session is still active
         if (login_time - player.last_recv_time) < 10:
@@ -637,34 +630,13 @@
                 "osu_token": "user-already-logged-in",
                 "response_body": (
                     app.packets.user_id(-1)
-                    + app.packets.notification("User already logged in.")
+                    + app.packets.notification("Usuário já está conectado.")
                 ),
             }
         else:
             # session is not active; replace it
             player.logout()
             del player
-=======
-    if player:
-        # player is already logged in - allow this only for tournament clients
-
-        if not (osu_version.stream == "tourney" or player.tourney_client):
-            # neither session is a tournament client, disallow
-
-            if (login_time - player.last_recv_time) > 10:
-                # let this session overrule the existing one
-                # (this is made to help prevent user ghosting)
-                player.logout()
-            else:
-                # current session is still active, disallow
-                return {
-                    "osu_token": "user-ghosted",
-                    "response_body": (
-                        app.packets.user_id(-1)
-                        + app.packets.notification("Usuário já está conectado")
-                    ),
-                }
->>>>>>> ec89b75f
 
     user_info = await players_repo.fetch_one(
         name=login_data["username"],
@@ -798,11 +770,7 @@
         clan = app.state.sessions.clans.get(id=user_info["clan_id"])
         clan_priv = ClanPrivileges(user_info["clan_priv"])
 
-<<<<<<< HEAD
-    db_country = user_info["country"]
-=======
     db_country = user_info.get("country")
->>>>>>> ec89b75f
 
     geoloc = await app.state.services.fetch_geoloc(ip, headers)
 
