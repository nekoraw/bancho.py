--- conflicted
+++ resolved
@@ -474,28 +474,10 @@
         params=params,
     ) as resp:
         if resp.status != status.HTTP_200_OK:
-<<<<<<< HEAD
-            return b"-1\nFailed to retrieve data from the beatmap mirror."
-=======
-            if USING_CHIMU:
-                # chimu uses 404 for no maps found
-                if resp.status == status.HTTP_404_NOT_FOUND:
-                    return b"0"
-
             return b"-1\nFalha ao adquirir dados do mirror de beatmap."
->>>>>>> 6599db15
 
         result = await resp.json()
 
-<<<<<<< HEAD
-=======
-        if USING_CHIMU:
-            if result["code"] != 200:
-                return b"-1\nFalha ao adquirir dados do mirror de beatmap."
-
-            result = result["data"]
-
->>>>>>> 6599db15
     lresult = len(result)  # send over 100 if we receive
     # 100 matches, so the client
     # knows there are more to get
