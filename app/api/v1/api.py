""" api: bancho.py's developer api for interacting with server state """
from __future__ import annotations

import hashlib
import struct
from pathlib import Path as SystemPath
from typing import Literal
from typing import Optional

from fastapi import APIRouter
from fastapi import Depends
from fastapi import status
from fastapi.param_functions import Query
from fastapi.responses import FileResponse
from fastapi.responses import ORJSONResponse
from fastapi.security import HTTPAuthorizationCredentials as HTTPCredentials
from fastapi.security import HTTPBearer

import app.packets
import app.state
import app.usecases.performance
from app.constants import regexes
from app.constants.gamemodes import GameMode
from app.constants.mods import Mods
<<<<<<< HEAD
from app.objects.beatmap import Beatmap
from app.objects.beatmap import ensure_local_osu_file
=======
from app.objects.beatmap import Beatmap, BeatmapSet
>>>>>>> 6599db15
from app.objects.clan import Clan
from app.objects.player import Player
from app.repositories import players as players_repo
from app.repositories import scores as scores_repo
from app.repositories import stats as stats_repo
from app.usecases.performance import ScoreParams

AVATARS_PATH = SystemPath.cwd() / ".data/avatars"
BEATMAPS_PATH = SystemPath.cwd() / ".data/osu"
REPLAYS_PATH = SystemPath.cwd() / ".data/osr"
SCREENSHOTS_PATH = SystemPath.cwd() / ".data/ss"


router = APIRouter()
oauth2_scheme = HTTPBearer(auto_error=False)

# NOTE: the api is still under design and is subject to change.
# to keep up with breaking changes, please either join our discord,
# or keep up with changes to https://github.com/JKBGL/gulag-api-docs.

# Unauthorized (no api key required)
# GET /search_players: returns a list of matching users, based on a passed string, sorted by ascending ID.
# GET /get_player_count: return total registered & online player counts.
# GET /get_player_info: return info or stats for a given player.
# GET /get_player_status: return a player's current status, if online.
# GET /get_player_scores: return a list of best or recent scores for a given player.
# GET /get_player_most_played: return a list of maps most played by a given player.
# GET /get_map_info: return information about a given beatmap.
# GET /get_map_scores: return the best scores for a given beatmap & mode.
# GET /get_score_info: return information about a given score.
# GET /get_replay: return the file for a given replay (with or without headers).
# GET /get_match: return information for a given multiplayer match.
# GET /get_leaderboard: return the top players for a given mode & sort condition

# Authorized (requires valid api key, passed as 'Authorization' header)
# NOTE: authenticated handlers may have privilege requirements.

# [Normal]
# GET /calculate_pp: calculate & return pp for a given beatmap.
# POST/PUT /set_avatar: Update the tokenholder's avatar to a given file.

# TODO handlers
# GET /get_friends: return a list of the player's friends.
# POST/PUT /set_player_info: update user information (updates whatever received).

DATETIME_OFFSET = 0x89F7FF5F7B58000


def format_clan_basic(clan: Clan) -> dict[str, object]:
    return {
        "id": clan.id,
        "name": clan.name,
        "tag": clan.tag,
        "members": len(clan.member_ids),
    }


def format_player_basic(player: Player) -> dict[str, object]:
    return {
        "id": player.id,
        "name": player.name,
        "country": player.geoloc["country"]["acronym"],
        "clan": format_clan_basic(player.clan) if player.clan else None,
        "online": player.online,
    }


def format_map_basic(m: Beatmap) -> dict[str, object]:
    return {
        "id": m.id,
        "md5": m.md5,
        "set_id": m.set_id,
        "artist": m.artist,
        "title": m.title,
        "version": m.version,
        "creator": m.creator,
        "last_update": m.last_update,
        "total_length": m.total_length,
        "max_combo": m.max_combo,
        "status": m.status,
        "plays": m.plays,
        "passes": m.passes,
        "mode": m.mode,
        "bpm": m.bpm,
        "cs": m.cs,
        "od": m.od,
        "ar": m.ar,
        "hp": m.hp,
        "diff": m.diff,
    }


@router.get("/calculate_pp")
async def api_calculate_pp(
    token: HTTPCredentials = Depends(oauth2_scheme),
    beatmap_id: int = Query(None, alias="id", min=0, max=2_147_483_647),
    nkatu: int = Query(None, max=2_147_483_647),
    ngeki: int = Query(None, max=2_147_483_647),
    n100: int = Query(None, max=2_147_483_647),
    n50: int = Query(None, max=2_147_483_647),
    misses: int = Query(0, max=2_147_483_647),
    mods: int = Query(0, min=0, max=2_147_483_647),
    mode: int = Query(0, min=0, max=11),
    combo: int = Query(None, max=2_147_483_647),
    acclist: list[float] = Query([100, 99, 98, 95], alias="acc"),
):
    """Calculates the PP of a specified map with specified score parameters."""

    if token is None or app.state.sessions.api_keys.get(token.credentials) is None:
        return ORJSONResponse(
            {"status": "Invalid API key."},
            status_code=status.HTTP_401_UNAUTHORIZED,
        )

    beatmap = await Beatmap.from_bid(beatmap_id)
    if not beatmap:
        return ORJSONResponse(
            {"status": "Beatmap not found."},
            status_code=status.HTTP_400_BAD_REQUEST,
        )
    if not await ensure_local_osu_file(
        BEATMAPS_PATH / f"{beatmap.id}.osu",
        beatmap.id,
        beatmap.md5,
    ):
        return ORJSONResponse(
            {"status": "Beatmap file could not be fetched."},
            status_code=status.HTTP_400_BAD_REQUEST,
        )

    scores = []

    if all(x is None for x in [ngeki, nkatu, n100, n50]):
        scores = [
            ScoreParams(GameMode(mode).as_vanilla, mods, combo, acc, nmiss=misses)
            for acc in acclist
        ]
    else:
        scores.append(
            ScoreParams(
                GameMode(mode).as_vanilla,
                mods,
                combo,
                ngeki=ngeki or 0,
                nkatu=nkatu or 0,
                n100=n100 or 0,
                n50=n50 or 0,
                nmiss=misses,
            ),
        )

    results = app.usecases.performance.calculate_performances(
        str(BEATMAPS_PATH / f"{beatmap.id}.osu"),
        scores,
    )

    # "Inject" the accuracy into the list of results
    results = [
        performance_result | {"accuracy": score.acc}
        for performance_result, score in zip(results, scores)
    ]

    return ORJSONResponse(
        results
        if all(x is None for x in [ngeki, nkatu, n100, n50])
        else results[
            0
        ],  # It's okay to change the output type as the user explicitly either requests
        status_code=status.HTTP_200_OK,  # a list via the acclist parameter or a single score via n100 and n50
    )


@router.get("/search_players")
async def api_search_players(
    search: Optional[str] = Query(None, alias="q", min=2, max=32),
):
    """Search for users on the server by name."""
    rows = await app.state.services.database.fetch_all(
        "SELECT id, name "
        "FROM users "
        "WHERE name LIKE COALESCE(:name, name) "
        "AND priv & 3 = 3 "
        "ORDER BY id ASC",
        {"name": f"%{search}%" if search is not None else None},
    )

    return ORJSONResponse(
        {
            "status": "success",
            "results": len(rows),
            "result": [dict(row) for row in rows],
        },
    )


@router.get("/get_player_count")
async def api_get_player_count():
    """Get the current amount of online players."""
    return ORJSONResponse(
        {
            "status": "success",
            "counts": {
                # -1 for the bot, who is always online
                "online": len(app.state.sessions.players.unrestricted) - 1,
                "total": await players_repo.fetch_count(),
            },
        },
    )


@router.get("/get_player_info")
async def api_get_player_info(
    scope: Literal["stats", "info", "all"],
    user_id: Optional[int] = Query(None, alias="id", ge=3, le=2_147_483_647),
    username: Optional[str] = Query(None, alias="name", regex=regexes.USERNAME.pattern),
):
    """Return information about a given player."""
    if not (username or user_id) or (username and user_id):
        return ORJSONResponse(
            {"status": "Must provide either id OR name!"},
            status_code=status.HTTP_400_BAD_REQUEST,
        )

    # get user info from username or user id
    if username:
        user_info = await players_repo.fetch_one(name=username)
    else:  # if user_id
        user_info = await players_repo.fetch_one(id=user_id)

    if user_info is None:
        return ORJSONResponse(
            {"status": "Player not found."},
            status_code=status.HTTP_404_NOT_FOUND,
        )

    resolved_user_id: int = user_info["id"]
    resolved_country: str = user_info["country"]

    api_data = {}

    # fetch user's info if requested
    if scope in ("info", "all"):
        api_data["info"] = dict(user_info)

    # fetch user's stats if requested
    if scope in ("stats", "all"):
        api_data["stats"] = {}

        # get all stats
        all_stats = await stats_repo.fetch_many(player_id=resolved_user_id)

        for idx, mode_stats in enumerate(all_stats):
            rank = await app.state.services.redis.zrevrank(
                f"bancho:leaderboard:{idx}",
                str(resolved_user_id),
            )
            mode_stats["rank"] = rank + 1 if rank is not None else 0

            country_rank = await app.state.services.redis.zrevrank(
                f"bancho:leaderboard:{idx}:{resolved_country}",
                str(resolved_user_id),
            )
            mode_stats["country_rank"] = (
                country_rank + 1 if country_rank is not None else 0
            )

            mode = str(mode_stats.pop("mode"))
            api_data["stats"][mode] = mode_stats

    return ORJSONResponse({"status": "success", "player": api_data})


@router.get("/get_player_status")
async def api_get_player_status(
    user_id: Optional[int] = Query(None, alias="id", ge=3, le=2_147_483_647),
    username: Optional[str] = Query(None, alias="name", regex=regexes.USERNAME.pattern),
):
    """Return a players current status, if they are online."""
    if username and user_id:
        return ORJSONResponse(
            {"status": "Must provide either id OR name!"},
            status_code=status.HTTP_400_BAD_REQUEST,
        )

    if username:
        player = app.state.sessions.players.get(name=username)
    elif user_id:
        player = app.state.sessions.players.get(id=user_id)
    else:
        return ORJSONResponse(
            {"status": "Must provide either id OR name!"},
            status_code=status.HTTP_400_BAD_REQUEST,
        )

    if not player:
        # no such player online, return their last seen time if they exist in sql

        if username:
            row = await players_repo.fetch_one(name=username)
        else:  # if userid
            row = await players_repo.fetch_one(id=user_id)

        if not row:
            return ORJSONResponse(
                {"status": "Player not found."},
                status_code=status.HTTP_404_NOT_FOUND,
            )

        return ORJSONResponse(
            {
                "status": "success",
                "player_status": {
                    "online": False,
                    "last_seen": row["latest_activity"],
                },
            },
        )

    if player.status.map_md5:
        bmap = await Beatmap.from_md5(player.status.map_md5)
    else:
        bmap = None

    return ORJSONResponse(
        {
            "status": "success",
            "player_status": {
                "online": True,
                "login_time": player.login_time,
                "status": {
                    "action": int(player.status.action),
                    "info_text": player.status.info_text,
                    "mode": int(player.status.mode),
                    "mods": int(player.status.mods),
                    "beatmap": bmap.as_dict if bmap else None,
                },
            },
        },
    )


@router.get("/get_player_scores")
async def api_get_player_scores(
    scope: Literal["recent", "best"],
    user_id: Optional[int] = Query(None, alias="id", ge=3, le=2_147_483_647),
    username: Optional[str] = Query(None, alias="name", regex=regexes.USERNAME.pattern),
    mods_arg: Optional[str] = Query(None, alias="mods"),
    mode_arg: int = Query(0, alias="mode", ge=0, le=11),
    limit: int = Query(25, ge=1, le=100),
    include_loved: bool = False,
    include_failed: bool = True,
):
    """Return a list of a given user's recent/best scores."""
    if mode_arg in (
        GameMode.RELAX_MANIA,
        GameMode.AUTOPILOT_CATCH,
        GameMode.AUTOPILOT_TAIKO,
        GameMode.AUTOPILOT_MANIA,
    ):
        return ORJSONResponse(
            {"status": "Invalid gamemode."},
            status_code=status.HTTP_400_BAD_REQUEST,
        )

    if username and user_id:
        return ORJSONResponse(
            {"status": "Must provide either id OR name!"},
            status_code=status.HTTP_400_BAD_REQUEST,
        )

    if username:
        player = await app.state.sessions.players.from_cache_or_sql(name=username)
    elif user_id:
        player = await app.state.sessions.players.from_cache_or_sql(id=user_id)
    else:
        return ORJSONResponse(
            {"status": "Must provide either id OR name!"},
            status_code=status.HTTP_400_BAD_REQUEST,
        )

    if not player:
        return ORJSONResponse(
            {"status": "Player not found."},
            status_code=status.HTTP_404_NOT_FOUND,
        )

    # parse args (scope, mode, mods, limit)

    mode = GameMode(mode_arg)

    if mods_arg is not None:
        if mods_arg[0] in ("~", "="):  # weak/strong equality
            strong_equality = mods_arg[0] == "="
            mods_arg = mods_arg[1:]
        else:  # use strong as default
            strong_equality = True

        if mods_arg.isdecimal():
            # parse from int form
            mods = Mods(int(mods_arg))
        else:
            # parse from string form
            mods = Mods.from_modstr(mods_arg)
    else:
        mods = None

    # build sql query & fetch info

    query = [
        "SELECT t.id, t.map_md5, t.score, t.pp, t.acc, t.max_combo, "
        "t.mods, t.n300, t.n100, t.n50, t.nmiss, t.ngeki, t.nkatu, t.grade, "
        "t.status, t.mode, t.play_time, t.time_elapsed, t.perfect "
        "FROM scores t "
        "INNER JOIN maps b ON t.map_md5 = b.md5 "
        "WHERE t.userid = :user_id AND t.mode = :mode",
    ]

    params: dict[str, object] = {
        "user_id": player.id,
        "mode": mode,
    }

    if mods is not None:
        if strong_equality:  # type: ignore
            query.append("AND t.mods & :mods = :mods")
        else:
            query.append("AND t.mods & :mods != 0")

        params["mods"] = mods

    if scope == "best":
        allowed_statuses = [2, 3]

        if include_loved:
            allowed_statuses.append(5)

        query.append("AND t.status = 2 AND b.status IN :statuses")
        params["statuses"] = allowed_statuses
        sort = "t.pp"
    else:
        if not include_failed:
            query.append("AND t.status != 0")

        sort = "t.play_time"

    query.append(f"ORDER BY {sort} DESC LIMIT :limit")
    params["limit"] = limit

    rows = [
        dict(row)
        for row in await app.state.services.database.fetch_all(" ".join(query), params)
    ]

    # fetch & return info from sql
    for row in rows:
        bmap = await Beatmap.from_md5(row.pop("map_md5"))
        row["beatmap"] = bmap.as_dict if bmap else None

    player_info = {
        "id": player.id,
        "name": player.name,
        "clan": {
            "id": player.clan.id,
            "name": player.clan.name,
            "tag": player.clan.tag,
        }
        if player.clan
        else None,
    }

    return ORJSONResponse(
        {
            "status": "success",
            "scores": rows,
            "player": player_info,
        },
    )


@router.get("/get_player_most_played")
async def api_get_player_most_played(
    user_id: Optional[int] = Query(None, alias="id", ge=3, le=2_147_483_647),
    username: Optional[str] = Query(None, alias="name", regex=regexes.USERNAME.pattern),
    mode_arg: int = Query(0, alias="mode", ge=0, le=11),
    limit: int = Query(25, ge=1, le=100),
):
    """Return the most played beatmaps of a given player."""
    # NOTE: this will almost certainly not scale well, lol.
    if mode_arg in (
        GameMode.RELAX_MANIA,
        GameMode.AUTOPILOT_CATCH,
        GameMode.AUTOPILOT_TAIKO,
        GameMode.AUTOPILOT_MANIA,
    ):
        return ORJSONResponse(
            {"status": "Invalid gamemode."},
            status_code=status.HTTP_400_BAD_REQUEST,
        )

    if user_id is not None:
        player = await app.state.sessions.players.from_cache_or_sql(id=user_id)
    elif username is not None:
        player = await app.state.sessions.players.from_cache_or_sql(name=username)
    else:
        return ORJSONResponse(
            {"status": "Must provide either id or name."},
            status_code=status.HTTP_400_BAD_REQUEST,
        )

    if not player:
        return ORJSONResponse(
            {"status": "Player not found."},
            status_code=status.HTTP_404_NOT_FOUND,
        )

    # parse args (mode, limit)

    mode = GameMode(mode_arg)

    # fetch & return info from sql
    rows = await app.state.services.database.fetch_all(
        "SELECT m.md5, m.id, m.set_id, m.status, "
        "m.artist, m.title, m.version, m.creator, COUNT(*) plays "
        "FROM scores s "
        "INNER JOIN maps m ON m.md5 = s.map_md5 "
        "WHERE s.userid = :user_id "
        "AND s.mode = :mode "
        "GROUP BY s.map_md5 "
        "ORDER BY plays DESC "
        "LIMIT :limit",
        {"user_id": player.id, "mode": mode, "limit": limit},
    )

    return ORJSONResponse(
        {
            "status": "success",
            "maps": [dict(row) for row in rows],
        },
    )


@router.get("/get_map_info")
async def api_get_map_info(
    map_id: Optional[int] = Query(None, alias="id", ge=3, le=2_147_483_647),
    md5: Optional[str] = Query(None, alias="md5", min_length=32, max_length=32),
):
    """Return information about a given beatmap."""
    if map_id is not None:
        bmap = await Beatmap.from_bid(map_id)
    elif md5 is not None:
        bmap = await Beatmap.from_md5(md5)
    else:
        return ORJSONResponse(
            {"status": "Must provide either id or md5!"},
            status_code=status.HTTP_400_BAD_REQUEST,
        )

    if not bmap:
        return ORJSONResponse(
            {"status": "Map not found."},
            status_code=status.HTTP_404_NOT_FOUND,
        )

    return ORJSONResponse(
        {
            "status": "success",
            "map": bmap.as_dict,
        },
    )


@router.get("/get_map_scores")
async def api_get_map_scores(
    scope: Literal["recent", "best"],
    sort: Optional[Literal["max_combo", "pp", "acc", "score", "play_time"]] = None,
    map_id: Optional[int] = Query(None, alias="id", ge=0, le=2_147_483_647),
    map_md5: Optional[str] = Query(None, alias="md5", min_length=32, max_length=32),
    mods_arg: Optional[str] = Query(None, alias="mods"),
    mode_arg: int = Query(0, alias="mode", ge=0, le=11),
    limit: int = Query(50, ge=1, le=100),
):
    """Return the top n scores on a given beatmap."""
    if mode_arg in (
        GameMode.RELAX_MANIA,
        GameMode.AUTOPILOT_CATCH,
        GameMode.AUTOPILOT_TAIKO,
        GameMode.AUTOPILOT_MANIA,
    ):
        return ORJSONResponse(
            {"status": "Invalid gamemode."},
            status_code=status.HTTP_400_BAD_REQUEST,
        )

    if map_id is not None:
        bmap = await Beatmap.from_bid(map_id)
    elif map_md5 is not None:
        bmap = await Beatmap.from_md5(map_md5)
    else:
        return ORJSONResponse(
            {"status": "Must provide either id or md5!"},
            status_code=status.HTTP_400_BAD_REQUEST,
        )

    if not bmap:
        return ORJSONResponse(
            {"status": "Map not found."},
            status_code=status.HTTP_404_NOT_FOUND,
        )

    # parse args (scope, mode, mods, limit)

    mode = GameMode(mode_arg)

    if mods_arg is not None:
        if mods_arg[0] in ("~", "="):  # weak/strong equality
            strong_equality = mods_arg[0] == "="
            mods_arg = mods_arg[1:]
        else:  # use strong as default
            strong_equality = True

        if mods_arg.isdecimal():
            # parse from int form
            mods = Mods(int(mods_arg))
        else:
            # parse from string form
            mods = Mods.from_modstr(mods_arg)
    else:
        mods = None

    # NOTE: userid will eventually become player_id,
    # along with everywhere else in the codebase.
    query = [
        "SELECT s.map_md5, s.score, s.pp, s.acc, s.max_combo, s.mods, "
        "s.n300, s.n100, s.n50, s.nmiss, s.ngeki, s.nkatu, s.grade, s.status, "
        "s.mode, s.play_time, s.time_elapsed, s.userid, s.perfect, "
        "u.name player_name, u.country, "
        "c.id clan_id, c.name clan_name, c.tag clan_tag "
        "FROM scores s "
        "INNER JOIN users u ON u.id = s.userid "
        "LEFT JOIN clans c ON c.id = u.clan_id "
        "WHERE s.map_md5 = :map_md5 "
        "AND s.mode = :mode "
        "AND s.status = 2 "
        "AND u.priv & 1",
    ]
    params: dict[str, object] = {
        "map_md5": bmap.md5,
        "mode": mode,
    }

    if mods is not None:
        if strong_equality:  # type: ignore
            query.append("AND mods & :mods = :mods")
        else:
            query.append("AND mods & :mods != 0")

        params["mods"] = mods

    # unlike /get_player_scores, we'll sort by score/pp depending
    # on the mode played, since we want to replicated leaderboards.
    if scope == "best":
        if sort is None :
            sort = "pp" if mode >= GameMode.RELAX_OSU else "score"
    else:  # recent
        sort = "play_time"

    query.append(f"ORDER BY {sort} DESC LIMIT :limit")
    params["limit"] = limit

    rows = await app.state.services.database.fetch_all(" ".join(query), params)

    return ORJSONResponse(
        {
            "status": "success",
            "scores": [dict(row) for row in rows],
        },
    )

@router.get("/get_set_info")
async def api_get_set_info(set_id: Optional[int] = Query(None, alias="id", ge=3, le=2_147_483_647)):
    if set_id is not None:
        bmset = await BeatmapSet.from_bsid(set_id)
    else:
        return ORJSONResponse(
            {"status": "Must provide parameter 'id'!"},
            status_code=status.HTTP_400_BAD_REQUEST,
        )

    if not bmset:
        return ORJSONResponse(
            {"status": "Set not found."},
            status_code=status.HTTP_404_NOT_FOUND,
        )

    return ORJSONResponse(
        {
            "status": "success",
            "map": bmset.as_dict,
        },
    )



@router.get("/get_score_info")
async def api_get_score_info(
    score_id: int = Query(..., alias="id", ge=0, le=9_223_372_036_854_775_807),
):
    """Return information about a given score."""
    score = await scores_repo.fetch_one(score_id)

    if score is None:
        return ORJSONResponse(
            {"status": "Score not found."},
            status_code=status.HTTP_404_NOT_FOUND,
        )

    return ORJSONResponse({"status": "success", "score": score})


# TODO: perhaps we can do something to make these count towards replay views,
#       but we'll want to make it difficult to spam.
@router.get("/get_replay")
async def api_get_replay(
    score_id: int = Query(..., alias="id", ge=0, le=9_223_372_036_854_775_807),
    include_headers: bool = False,
):
    """Return a given replay (including headers)."""

    # fetch replay file & make sure it exists
    replay_file = REPLAYS_PATH / f"{score_id}.osr"
    if not replay_file.exists():
        return ORJSONResponse(
            {"status": "Replay not found."},
            status_code=status.HTTP_404_NOT_FOUND,
        )

    # read replay frames from file
    raw_replay_data = replay_file.read_bytes()

    if include_headers:
        return FileResponse(
            path=REPLAYS_PATH / f"{score_id}.osr",
            media_type="application/octet-stream",
            headers={
                "Content-Description": "File Transfer",
                # TODO: should we do the query to fetch
                # info for content-disposition for this..?
            },
        )

    # add replay headers from sql
    # TODO: osu_version & life graph in scores tables?
    rec = await app.state.services.database.fetch_one(
        "SELECT u.name username, m.md5 map_md5, "
        "m.artist, m.title, m.version, "
        "s.mode, s.n300, s.n100, s.n50, s.ngeki, "
        "s.nkatu, s.nmiss, s.score, s.max_combo, "
        "s.perfect, s.mods, s.play_time "
        "FROM scores s "
        "INNER JOIN users u ON u.id = s.userid "
        "INNER JOIN maps m ON m.md5 = s.map_md5 "
        "WHERE s.id = :score_id",
        {"score_id": score_id},
    )
    row = dict(rec._mapping) if rec is not None else None

    if not row:
        # score not found in sql
        return ORJSONResponse(
            {"status": "Score not found."},
            status_code=status.HTTP_404_NOT_FOUND,
        )  # but replay was?

    # generate the replay's hash
    replay_md5 = hashlib.md5(
        "{}p{}o{}o{}t{}a{}r{}e{}y{}o{}u{}{}{}".format(
            row["n100"] + row["n300"],
            row["n50"],
            row["ngeki"],
            row["nkatu"],
            row["nmiss"],
            row["map_md5"],
            row["max_combo"],
            str(row["perfect"] == 1),
            row["username"],
            row["score"],
            0,  # TODO: rank
            row["mods"],
            "True",  # TODO: ??
        ).encode(),
    ).hexdigest()

    # create a buffer to construct the replay output
    replay_data = bytearray()

    # pack first section of headers.
    replay_data += struct.pack("<Bi", row["mode"], 20200207)  # TODO: osuver
    replay_data += app.packets.write_string(row["map_md5"])
    replay_data += app.packets.write_string(row["username"])
    replay_data += app.packets.write_string(replay_md5)
    replay_data += struct.pack(
        "<hhhhhhihBi",
        row["n300"],
        row["n100"],
        row["n50"],
        row["ngeki"],
        row["nkatu"],
        row["nmiss"],
        row["score"],
        row["max_combo"],
        row["perfect"],
        row["mods"],
    )
    replay_data += b"\x00"  # TODO: hp graph

    timestamp = int(row["play_time"].timestamp() * 1e7)
    replay_data += struct.pack("<q", timestamp + DATETIME_OFFSET)

    # pack the raw replay data into the buffer
    replay_data += struct.pack("<i", len(raw_replay_data))
    replay_data += raw_replay_data

    # pack additional info buffer.
    replay_data += struct.pack("<q", score_id)

    # NOTE: target practice sends extra mods, but
    # can't submit scores so should not be a problem.

    # stream data back to the client
    return FileResponse(
        path=REPLAYS_PATH / f"{score_id}.osr",
        media_type="application/octet-stream",
        headers={
            "Content-Description": "File Transfer",
            "Content-Disposition": (
                'attachment; filename="{username} - '
                "{artist} - {title} [{version}] "
                '({play_time:%Y-%m-%d}).osr"'
            ).format(**row),
        },
    )


@router.get("/get_match")
async def api_get_match(
    match_id: int = Query(..., alias="id", ge=1, le=64),
):
    """Return information of a given multiplayer match."""
    # TODO: eventually, this should contain recent score info.

    match = app.state.sessions.matches[match_id]
    if not match:
        return ORJSONResponse(
            {"status": "Match not found."},
            status_code=status.HTTP_404_NOT_FOUND,
        )

    return ORJSONResponse(
        {
            "status": "success",
            "match": {
                "name": match.name,
                "mode": match.mode.as_vanilla,
                "mods": int(match.mods),
                "seed": match.seed,
                "host": {"id": match.host.id, "name": match.host.name},
                "refs": [
                    {"id": player.id, "name": player.name} for player in match.refs
                ],
                "in_progress": match.in_progress,
                "is_scrimming": match.is_scrimming,
                "map": {
                    "id": match.map_id,
                    "md5": match.map_md5,
                    "name": match.map_name,
                },
                "active_slots": {
                    str(idx): {
                        "loaded": slot.loaded,
                        "mods": int(slot.mods),
                        "player": {"id": slot.player.id, "name": slot.player.name},
                        "skipped": slot.skipped,
                        "status": int(slot.status),
                        "team": int(slot.team),
                    }
                    for idx, slot in enumerate(match.slots)
                    if slot.player
                },
            },
        },
    )


@router.get("/get_leaderboard")
async def api_get_global_leaderboard(
    sort: Literal["tscore", "rscore", "pp", "acc", "plays", "playtime"] = "pp",
    mode_arg: int = Query(0, alias="mode", ge=0, le=11),
    limit: int = Query(500, ge=1, le=100),
    offset: int = Query(0, min=0, max=2_147_483_647),
    country: Optional[str] = Query(None, min_length=2, max_length=2),
):
    if mode_arg in (
        GameMode.RELAX_MANIA,
        GameMode.AUTOPILOT_CATCH,
        GameMode.AUTOPILOT_TAIKO,
        GameMode.AUTOPILOT_MANIA,
    ):
        return ORJSONResponse(
            {"status": "Invalid gamemode."},
            status_code=status.HTTP_400_BAD_REQUEST,
        )

    mode = GameMode(mode_arg)

    query_conditions = ["s.mode = :mode", "u.priv & 1", f"s.{sort} > 0"]
    query_parameters: dict[str, object] = {"mode": mode}

    if country is not None:
        query_conditions.append("u.country = :country")
        query_parameters["country"] = country

    rows = await app.state.services.database.fetch_all(
        "SELECT u.id as player_id, u.name, u.country, s.tscore, s.rscore, "
        "s.pp, s.plays, s.playtime, s.acc, s.max_combo, "
        "s.xh_count, s.x_count, s.sh_count, s.s_count, s.a_count, "
        "c.id as clan_id, c.name as clan_name, c.tag as clan_tag "
        "FROM stats s "
        "LEFT JOIN users u USING (id) "
        "LEFT JOIN clans c ON u.clan_id = c.id "
        f"WHERE {' AND '.join(query_conditions)} "
        f"ORDER BY s.{sort} DESC LIMIT :offset, :limit",
        query_parameters | {"offset": offset, "limit": limit},
    )

    return ORJSONResponse(
        {"status": "success", "leaderboard": [dict(row) for row in rows]},
    )


@router.get("/get_clan")
async def api_get_clan(
    clan_id: int = Query(..., alias="id", ge=1, le=2_147_483_647),
):
    """Return information of a given clan."""

    # TODO: fetching by name & tag (requires safe_name, safe_tag)

    clan = app.state.sessions.clans.get(id=clan_id)
    if not clan:
        return ORJSONResponse(
            {"status": "Clan not found."},
            status_code=status.HTTP_404_NOT_FOUND,
        )

    members: list[Player] = []

    for member_id in clan.member_ids:
        member = await app.state.sessions.players.from_cache_or_sql(id=member_id)
        assert member is not None
        members.append(member)

    owner = await app.state.sessions.players.from_cache_or_sql(id=clan.owner_id)
    assert owner is not None

    return ORJSONResponse(
        {
            "id": clan.id,
            "name": clan.name,
            "tag": clan.tag,
            "members": [
                {
                    "id": member.id,
                    "name": member.name,
                    "country": member.geoloc["country"]["acronym"],
                    "rank": ("Member", "Officer", "Owner")[member.clan_priv - 1],  # type: ignore
                }
                for member in members
            ],
            "owner": {
                "id": owner.id,
                "name": owner.name,
                "country": owner.geoloc["country"]["acronym"],
                "rank": "Owner",
            },
        },
    )


@router.get("/get_mappool")
async def api_get_pool(
    pool_id: int = Query(..., alias="id", ge=1, le=2_147_483_647),
):
    """Return information of a given mappool."""

    # TODO: fetching by name (requires safe_name)

    pool = app.state.sessions.pools.get(id=pool_id)
    if not pool:
        return ORJSONResponse(
            {"status": "Pool not found."},
            status_code=status.HTTP_404_NOT_FOUND,
        )

    return ORJSONResponse(
        {
            "id": pool.id,
            "name": pool.name,
            "created_at": pool.created_at,
            "created_by": format_player_basic(pool.created_by),
            "maps": {
                f"{mods!r}{slot}": format_map_basic(bmap)
                for (mods, slot), bmap in pool.maps.items()
            },
        },
    )


# def requires_api_key(f: Callable) -> Callable:
#     @wraps(f)
#     async def wrapper(conn: Connection) -> HTTPResponse:
#         conn.resp_headers["Content-Type"] = "application/json"
#         if "Authorization" not in conn.headers:
#             return (400, JSON({"status": "Must provide authorization token."}))

#         api_key = conn.headers["Authorization"]

#         if api_key not in app.state.sessions.api_keys:
#             return (401, JSON({"status": "Unknown authorization token."}))

#         # get player from api token
#         player_id = app.state.sessions.api_keys[api_key]
#         player = await app.state.sessions.players.from_cache_or_sql(id=player_id)

#         return await f(conn, player)

#     return wrapper


# NOTE: `Content-Type = application/json` is applied in the above decorator
#                                         for the following api handlers.


# @domain.route("/set_avatar", methods=["POST", "PUT"])
# @requires_api_key
# async def api_set_avatar(conn: Connection, player: Player) -> HTTPResponse:
#     """Update the tokenholder's avatar to a given file."""
#     if "avatar" not in conn.files:
#         return (400, JSON({"status": "must provide avatar file."}))

#     ava_file = conn.files["avatar"]

#     # block files over 4MB
#     if len(ava_file) > (4 * 1024 * 1024):
#         return (400, JSON({"status": "avatar file too large (max 4MB)."}))

#     if ava_file[6:10] in (b"JFIF", b"Exif"):
#         ext = "jpeg"
#     elif ava_file.startswith(b"\211PNG\r\n\032\n"):
#         ext = "png"
#     else:
#         return (400, JSON({"status": "invalid file type."}))

#     # write to the avatar file
#     (AVATARS_PATH / f"{player.id}.{ext}").write_bytes(ava_file)
#     return JSON({"status": "success."})<|MERGE_RESOLUTION|>--- conflicted
+++ resolved
@@ -22,12 +22,8 @@
 from app.constants import regexes
 from app.constants.gamemodes import GameMode
 from app.constants.mods import Mods
-<<<<<<< HEAD
 from app.objects.beatmap import Beatmap
 from app.objects.beatmap import ensure_local_osu_file
-=======
-from app.objects.beatmap import Beatmap, BeatmapSet
->>>>>>> 6599db15
 from app.objects.clan import Clan
 from app.objects.player import Player
 from app.repositories import players as players_repo
