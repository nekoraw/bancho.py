from __future__ import annotations

import textwrap
from typing import Any
from typing import cast
from typing import TypedDict

import app.state.services
from app._typing import _UnsetSentinel
from app._typing import UNSET
from app.utils import make_safe_name

# +-------------------+---------------+------+-----+---------+----------------+
# | Field             | Type          | Null | Key | Default | Extra          |
# +-------------------+---------------+------+-----+---------+----------------+
# | id                | int           | NO   | PRI | NULL    | auto_increment |
# | name              | varchar(32)   | NO   | UNI | NULL    |                |
# | safe_name         | varchar(32)   | NO   | UNI | NULL    |                |
# | email             | varchar(254)  | NO   | UNI | NULL    |                |
# | priv              | int           | NO   |     | 1       |                |
# | pw_bcrypt         | char(60)      | NO   |     | NULL    |                |
# | country           | char(2)       | NO   |     | xx      |                |
# | registered_with_key| char(36)     |      |     |         |                |
# | silence_end       | int           | NO   |     | 0       |                |
# | donor_end         | int           | NO   |     | 0       |                |
# | creation_time     | int           | NO   |     | 0       |                |
# | latest_activity   | int           | NO   |     | 0       |                |
# | clan_id           | int           | NO   |     | 0       |                |
# | clan_priv         | tinyint(1)    | NO   |     | 0       |                |
# | preferred_mode    | int           | NO   |     | 0       |                |
# | play_style        | int           | NO   |     | 0       |                |
# | custom_badge_name | varchar(16)   | YES  |     | NULL    |                |
# | custom_badge_icon | varchar(64)   | YES  |     | NULL    |                |
# | userpage_content  | varchar(2048) | YES  |     | NULL    |                |
# | api_key           | char(36)      | YES  | UNI | NULL    |                |
# +-------------------+---------------+------+-----+---------+----------------+

READ_PARAMS = textwrap.dedent(
    """\
        id, name, safe_name, priv, country, silence_end, donor_end, creation_time,
        latest_activity, clan_id, clan_priv, preferred_mode, play_style, custom_badge_name,
        custom_badge_icon, userpage_content, registered_with_key
    """,
)


class Player(TypedDict):
    id: int
    name: str
    safe_name: str
    priv: int
    pw_bcrypt: str
    country: str
    silence_end: int
    donor_end: int
    creation_time: int
    latest_activity: int
    clan_id: int
    clan_priv: int
    preferred_mode: int
    play_style: int
    custom_badge_name: str | None
    custom_badge_icon: str | None
    userpage_content: str | None
    api_key: str | None


class PlayerUpdateFields(TypedDict, total=False):
    name: str
    safe_name: str
    email: str
    priv: int
    country: str
    silence_end: int
    donor_end: int
    creation_time: int
    latest_activity: int
    clan_id: int
    clan_priv: int
    preferred_mode: int
    play_style: int
    custom_badge_name: str | None
    custom_badge_icon: str | None
    userpage_content: str | None
    api_key: str | None


async def create(
    name: str,
    email: str,
    pw_bcrypt: bytes,
    country: str,
<<<<<<< HEAD
) -> Player:
=======
    registered_with_key
) -> dict[str, Any]:
>>>>>>> ec89b75f
    """Create a new player in the database."""
    query = f"""\
        INSERT INTO users (name, safe_name, email, pw_bcrypt, country, registered_with_key,  creation_time, latest_activity)
             VALUES (:name, :safe_name, :email, :pw_bcrypt, :country, :registered_with_key,  UNIX_TIMESTAMP(), UNIX_TIMESTAMP())
    """
    params: dict[str, Any] = {
        "name": name,
        "safe_name": make_safe_name(name),
        "email": email,
        "pw_bcrypt": pw_bcrypt,
        "country": country,
        "registered_with_key": registered_with_key,
    }
    rec_id = await app.state.services.database.execute(query, params)

    query = f"""\
        SELECT {READ_PARAMS}
          FROM users
         WHERE id = :id
    """
    params = {
        "id": rec_id,
    }
    player = await app.state.services.database.fetch_one(query, params)

    assert player is not None
    return cast(Player, dict(player._mapping))


async def fetch_one(
    id: int | None = None,
    name: str | None = None,
    email: str | None = None,
    fetch_all_fields: bool = False,  # TODO: probably remove this if possible
) -> Player | None:
    """Fetch a single player from the database."""
    if id is None and name is None and email is None:
        raise ValueError("Must provide at least one parameter.")

    query = f"""\
        SELECT {'*' if fetch_all_fields else READ_PARAMS}
          FROM users
         WHERE id = COALESCE(:id, id)
           AND safe_name = COALESCE(:safe_name, safe_name)
           AND email = COALESCE(:email, email)
    """
    params: dict[str, Any] = {
        "id": id,
        "safe_name": make_safe_name(name) if name is not None else None,
        "email": email,
    }
    player = await app.state.services.database.fetch_one(query, params)
    return cast(Player, dict(player._mapping)) if player is not None else None


async def fetch_count(
    priv: int | None = None,
    country: str | None = None,
    clan_id: int | None = None,
    clan_priv: int | None = None,
    preferred_mode: int | None = None,
    play_style: int | None = None,
) -> int:
    """Fetch the number of players in the database."""
    query = """\
        SELECT COUNT(*) AS count
          FROM users
         WHERE priv = COALESCE(:priv, priv)
           AND country = COALESCE(:country, country)
           AND clan_id = COALESCE(:clan_id, clan_id)
           AND clan_priv = COALESCE(:clan_priv, clan_priv)
           AND preferred_mode = COALESCE(:preferred_mode, preferred_mode)
           AND play_style = COALESCE(:play_style, play_style)
    """
    params: dict[str, Any] = {
        "priv": priv,
        "country": country,
        "clan_id": clan_id,
        "clan_priv": clan_priv,
        "preferred_mode": preferred_mode,
        "play_style": play_style,
    }
    rec = await app.state.services.database.fetch_one(query, params)
    assert rec is not None
    return cast(int, rec._mapping["count"])


async def fetch_many(
    priv: int | None = None,
    country: str | None = None,
    clan_id: int | None = None,
    clan_priv: int | None = None,
    preferred_mode: int | None = None,
    play_style: int | None = None,
    page: int | None = None,
    page_size: int | None = None,
) -> list[Player]:
    """Fetch multiple players from the database."""
    query = f"""\
        SELECT {READ_PARAMS}
          FROM users
         WHERE priv = COALESCE(:priv, priv)
           AND country = COALESCE(:country, country)
           AND clan_id = COALESCE(:clan_id, clan_id)
           AND clan_priv = COALESCE(:clan_priv, clan_priv)
           AND preferred_mode = COALESCE(:preferred_mode, preferred_mode)
           AND play_style = COALESCE(:play_style, play_style)
    """
    params: dict[str, Any] = {
        "priv": priv,
        "country": country,
        "clan_id": clan_id,
        "clan_priv": clan_priv,
        "preferred_mode": preferred_mode,
        "play_style": play_style,
    }

    if page is not None and page_size is not None:
        query += """\
            LIMIT :limit
           OFFSET :offset
        """
        params["limit"] = page_size
        params["offset"] = (page - 1) * page_size

    players = await app.state.services.database.fetch_all(query, params)
    return cast(list[Player], [dict(p._mapping) for p in players])


async def update(
    id: int,
    name: str | _UnsetSentinel = UNSET,
    email: str | _UnsetSentinel = UNSET,
    priv: int | _UnsetSentinel = UNSET,
    country: str | _UnsetSentinel = UNSET,
    silence_end: int | _UnsetSentinel = UNSET,
    donor_end: int | _UnsetSentinel = UNSET,
    creation_time: _UnsetSentinel | _UnsetSentinel = UNSET,
    latest_activity: int | _UnsetSentinel = UNSET,
    clan_id: int | _UnsetSentinel = UNSET,
    clan_priv: int | _UnsetSentinel = UNSET,
    preferred_mode: int | _UnsetSentinel = UNSET,
    play_style: int | _UnsetSentinel = UNSET,
    custom_badge_name: str | None | _UnsetSentinel = UNSET,
    custom_badge_icon: str | None | _UnsetSentinel = UNSET,
    userpage_content: str | None | _UnsetSentinel = UNSET,
    api_key: str | None | _UnsetSentinel = UNSET,
) -> Player | None:
    """Update a player in the database."""
    update_fields: PlayerUpdateFields = {}
    if not isinstance(name, _UnsetSentinel):
        update_fields["name"] = name
        update_fields["safe_name"] = make_safe_name(name)
    if not isinstance(email, _UnsetSentinel):
        update_fields["email"] = email
    if not isinstance(priv, _UnsetSentinel):
        update_fields["priv"] = priv
    if not isinstance(country, _UnsetSentinel):
        update_fields["country"] = country
    if not isinstance(silence_end, _UnsetSentinel):
        update_fields["silence_end"] = silence_end
    if not isinstance(donor_end, _UnsetSentinel):
        update_fields["donor_end"] = donor_end
    if not isinstance(creation_time, _UnsetSentinel):
        update_fields["creation_time"] = creation_time
    if not isinstance(latest_activity, _UnsetSentinel):
        update_fields["latest_activity"] = latest_activity
    if not isinstance(clan_id, _UnsetSentinel):
        update_fields["clan_id"] = clan_id
    if not isinstance(clan_priv, _UnsetSentinel):
        update_fields["clan_priv"] = clan_priv
    if not isinstance(preferred_mode, _UnsetSentinel):
        update_fields["preferred_mode"] = preferred_mode
    if not isinstance(play_style, _UnsetSentinel):
        update_fields["play_style"] = play_style
    if not isinstance(custom_badge_name, _UnsetSentinel):
        update_fields["custom_badge_name"] = custom_badge_name
    if not isinstance(custom_badge_icon, _UnsetSentinel):
        update_fields["custom_badge_icon"] = custom_badge_icon
    if not isinstance(userpage_content, _UnsetSentinel):
        update_fields["userpage_content"] = userpage_content
    if not isinstance(api_key, _UnsetSentinel):
        update_fields["api_key"] = api_key

    query = f"""\
        UPDATE users
           SET {",".join(f"{k} = COALESCE(:{k}, {k})" for k in update_fields)}
         WHERE id = :id
    """
    values = {"id": id} | update_fields
    await app.state.services.database.execute(query, values)

    query = f"""\
        SELECT {READ_PARAMS}
          FROM users
         WHERE id = :id
    """
    params: dict[str, Any] = {
        "id": id,
    }
    player = await app.state.services.database.fetch_one(query, params)
    return cast(Player, dict(player._mapping)) if player is not None else None


# TODO: delete?<|MERGE_RESOLUTION|>--- conflicted
+++ resolved
@@ -90,12 +90,8 @@
     email: str,
     pw_bcrypt: bytes,
     country: str,
-<<<<<<< HEAD
-) -> Player:
-=======
     registered_with_key
 ) -> dict[str, Any]:
->>>>>>> ec89b75f
     """Create a new player in the database."""
     query = f"""\
         INSERT INTO users (name, safe_name, email, pw_bcrypt, country, registered_with_key,  creation_time, latest_activity)
