--- conflicted
+++ resolved
@@ -212,50 +212,6 @@
              cls.dequeue() will return the data, and remove it.
     """
 
-<<<<<<< HEAD
-=======
-    __slots__ = (
-        "token",
-        "id",
-        "name",
-        "safe_name",
-        "pw_bcrypt",
-        "priv",
-        "stats",
-        "status",
-        "friends",
-        "blocks",
-        "channels",
-        "spectators",
-        "spectating",
-        "match",
-        "stealth",
-        "clan",
-        "clan_priv",
-        "achievements",
-        "recent_scores",
-        "last_np",
-        "location",
-        "utc_offset",
-        "pm_private",
-        "away_msg",
-        "silence_end",
-        "donor_end",
-        "in_lobby",
-        "client_details",
-        "pres_filter",
-        "login_time",
-        "last_recv_time",
-        "current_menu",
-        "previous_menus",
-        "bot_client",
-        "tourney_client",
-        "api_key",
-        "_queue",
-        "__dict__",
-    )
-
->>>>>>> 2412ff6f
     def __init__(
         self,
         id: int,
@@ -280,6 +236,7 @@
         pm_private: bool = False,
         away_msg: Optional[str] = None,
         silence_end: int = 0,
+        donor_end: int = 0,
         in_lobby: bool = False,
         client_details: Optional[ClientDetails] = None,
         pres_filter: PresenceFilter = PresenceFilter.Nil,
@@ -330,7 +287,6 @@
 
         self.achievement_ids = achievement_ids or set()
 
-<<<<<<< HEAD
         # TODO: store geolocation {ip:geoloc} store as a repository, store ip reference in other objects
         self.geoloc = geoloc or {
             "latitude": 0.0,
@@ -342,15 +298,8 @@
         self.pm_private = pm_private
         self.away_msg = away_msg
         self.silence_end = silence_end
+        self.donor_end = donor_end
         self.in_lobby = in_lobby
-=======
-        self.utc_offset = extras.get("utc_offset", 0)
-        self.pm_private = extras.get("pm_private", False)
-        self.away_msg: Optional[str] = None
-        self.silence_end = extras.get("silence_end", 0)
-        self.donor_end = extras.get("donor_end", 0)
-        self.in_lobby = False
->>>>>>> 2412ff6f
 
         self.client_details = client_details
         self.pres_filter = pres_filter
