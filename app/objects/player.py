--- conflicted
+++ resolved
@@ -114,21 +114,12 @@
 
 
 # temporary menu-related stuff
-<<<<<<< HEAD
 async def bot_hello(player: Player) -> None:
-    player.send_bot(f"hello {player.name}!")
+    player.send_bot(f"olá {player.name}!")
 
 
 async def notif_hello(player: Player) -> None:
-    player.enqueue(app.packets.notification(f"hello {player.name}!"))
-=======
-async def bot_hello(p: Player) -> None:
-    p.send_bot(f"olá {p.name}!")
-
-
-async def notif_hello(p: Player) -> None:
-    p.enqueue(app.packets.notification(f"olá {p.name}!"))
->>>>>>> ddf6d01e
+    player.enqueue(app.packets.notification(f"olá {player.name}!"))
 
 
 MENU2 = Menu(
