from __future__ import annotations

import functools
import hashlib
from collections import defaultdict
from collections.abc import Mapping
from datetime import datetime
from datetime import timedelta
from enum import IntEnum
from enum import unique
from pathlib import Path
from typing import Any
from typing import cast
from typing import TypedDict

import httpx
from tenacity import retry
from tenacity.stop import stop_after_attempt

import app.settings
import app.state
import app.utils
from app.constants.gamemodes import GameMode
from app.logging import Ansi
from app.logging import log
from app.repositories import maps as maps_repo
from app.utils import escape_enum
from app.utils import pymysql_encode

# from dataclasses import dataclass

__all__ = ("ensure_local_osu_file", "RankedStatus", "Beatmap", "BeatmapSet")

BEATMAPS_PATH = Path.cwd() / ".data/osu"

DEFAULT_LAST_UPDATE = datetime(1970, 1, 1)

IGNORED_BEATMAP_CHARS = dict.fromkeys(map(ord, r':\/*<>?"|'), None)


class BeatmapApiResponse(TypedDict):
    data: list[dict[str, Any]] | None
    status_code: int


@retry(reraise=True, stop=stop_after_attempt(5))
async def api_get_beatmaps(**params: Any) -> BeatmapApiResponse:
    """\
    Fetch data from the osu!api with a beatmap's md5.

    Optionally use osu.direct's API if the user has not provided an osu! api key.
    """
    if app.settings.DEBUG:
        log(f"Doing api (getbeatmaps) request {params}", Ansi.LMAGENTA)

    if app.settings.OSU_API_KEY:
        # https://github.com/ppy/osu-api/wiki#apiget_beatmaps
        url = "https://old.ppy.sh/api/get_beatmaps"
        params["k"] = str(app.settings.OSU_API_KEY)
    else:
        # https://osu.direct/doc
        url = "https://osu.direct/api/get_beatmaps"

    response = await app.state.services.http_client.get(url, params=params)
    response_data = response.json()
    if response.status_code == 200 and response_data:  # (data may be [])
        return {"data": response_data, "status_code": response.status_code}

    return {"data": None, "status_code": response.status_code}


async def ensure_local_osu_file(
    osu_file_path: Path,
    bmap_id: int,
    bmap_md5: str,
) -> bool:
    """Ensure we have the latest .osu file locally,
    downloading it from the osu!api if required."""
    if (
        not osu_file_path.exists()
        or hashlib.md5(osu_file_path.read_bytes()).hexdigest() != bmap_md5
    ):
        # need to get the file from the osu!api
        if app.settings.DEBUG:
            log(f"Doing osu!api (.osu file) request {bmap_id}", Ansi.LMAGENTA)

        url = f"https://old.ppy.sh/osu/{bmap_id}"
        response = await app.state.services.http_client.get(url)
        if response.status_code != 200:
            if 400 <= response.status_code < 500:
                # client error, report this to cmyui
                stacktrace = app.utils.get_appropriate_stacktrace()
                await app.state.services.log_strange_occurrence(stacktrace)
            return False

        osu_file_path.write_bytes(response.read())

    return True


# for some ungodly reason, different values are used to
# represent different ranked statuses all throughout osu!
# This drives me and probably everyone else pretty insane,
# but we have nothing to do but deal with it B).


@unique
@pymysql_encode(escape_enum)
class RankedStatus(IntEnum):
    """Server side osu! beatmap ranked statuses.
    Same as used in osu!'s /web/getscores.php.
    """

    NotSubmitted = -1
    Pending = 0
    UpdateAvailable = 1
    Ranked = 2
    Approved = 3
    Qualified = 4
    Loved = 5

    def __str__(self) -> str:
        return {
            self.NotSubmitted: "Unsubmitted",
            self.Pending: "Unranked",
            self.UpdateAvailable: "Outdated",
            self.Ranked: "Ranked",
            self.Approved: "Approved",
            self.Qualified: "Qualified",
            self.Loved: "Loved",
        }[self]

    @functools.cached_property
    def osu_api(self) -> int:
        """Convert the value to osu!api status."""
        # XXX: only the ones that exist are mapped.
        return {
            self.Pending: 0,
            self.Ranked: 1,
            self.Approved: 2,
            self.Qualified: 3,
            self.Loved: 4,
        }[self]

    @classmethod
    @functools.cache
    def from_osuapi(cls, osuapi_status: int) -> RankedStatus:
        """Convert from osu!api status."""
        mapping: Mapping[int, RankedStatus] = defaultdict(
            lambda: cls.UpdateAvailable,
            {
                -2: cls.Pending,  # graveyard
                -1: cls.Pending,  # wip
                0: cls.Pending,
                1: cls.Ranked,
                2: cls.Approved,
                3: cls.Qualified,
                4: cls.Loved,
            },
        )
        return mapping[osuapi_status]

    @classmethod
    @functools.cache
    def from_osudirect(cls, osudirect_status: int) -> RankedStatus:
        """Convert from osu!direct status."""
        mapping: Mapping[int, RankedStatus] = defaultdict(
            lambda: cls.UpdateAvailable,
            {
                0: cls.Ranked,
                2: cls.Pending,
                3: cls.Qualified,
                # 4: all ranked statuses lol
                5: cls.Pending,  # graveyard
                7: cls.Ranked,  # played before
                8: cls.Loved,
            },
        )
        return mapping[osudirect_status]

    @classmethod
    @functools.cache
    def from_str(cls, status_str: str) -> RankedStatus:
        """Convert from string value."""  # could perhaps have `'unranked': cls.Pending`?
        mapping: Mapping[str, RankedStatus] = defaultdict(
            lambda: cls.UpdateAvailable,
            {
                "pending": cls.Pending,
                "ranked": cls.Ranked,
                "approved": cls.Approved,
                "qualified": cls.Qualified,
                "loved": cls.Loved,
            },
        )
        return mapping[status_str]


# @dataclass
# class BeatmapInfoRequest:
#    filenames: Sequence[str]
#    ids: Sequence[int]

# @dataclass
# class BeatmapInfo:
#    id: int # i16
#    map_id: int # i32
#    set_id: int # i32
#    thread_id: int # i32
#    status: int # u8
#    osu_rank: int # u8
#    fruits_rank: int # u8
#    taiko_rank: int # u8
#    mania_rank: int # u8
#    map_md5: str


class Beatmap:
    """A class representing an osu! beatmap.

    This class provides a high level api which should always be the
    preferred method of fetching beatmaps due to its housekeeping.
    It will perform caching & invalidation, handle map updates while
    minimizing osu!api requests, and always use the most efficient
    method available to fetch the beatmap's information, while
    maintaining a low overhead.

    The only methods you should need are:
      await Beatmap.from_md5(md5: str, set_id: int = -1) -> Beatmap | None
      await Beatmap.from_bid(bid: int) -> Beatmap | None

    Properties:
      Beatmap.full -> str # Artist - Title [Version]
      Beatmap.url -> str # https://osu.cmyui.xyz/b/321
      Beatmap.embed -> str # [{url} {full}]

      Beatmap.has_leaderboard -> bool
      Beatmap.awards_ranked_pp -> bool
      Beatmap.as_dict -> dict[str, object]

    Lower level API:
      Beatmap._from_md5_cache(md5: str, check_updates: bool = True) -> Beatmap | None
      Beatmap._from_bid_cache(bid: int, check_updates: bool = True) -> Beatmap | None

      Beatmap._from_md5_sql(md5: str) -> Beatmap | None
      Beatmap._from_bid_sql(bid: int) -> Beatmap | None

      Beatmap._parse_from_osuapi_resp(osuapi_resp: dict[str, object]) -> None

    Note that the BeatmapSet class also provides a similar API.

    Possibly confusing attributes
    -----------
    frozen: `bool`
        Whether the beatmap's status is to be kept when a newer
        version is found in the osu!api.
        # XXX: This is set when a map's status is manually changed.
    """

    def __init__(self, map_set: BeatmapSet, **kwargs: Any) -> None:
        self.set = map_set

        self.md5 = kwargs.get("md5", "")
        self.id = kwargs.get("id", 0)
        self.set_id = kwargs.get("set_id", 0)

        self.artist = kwargs.get("artist", "")
        self.title = kwargs.get("title", "")
        self.version = kwargs.get("version", "")  # diff name
        self.creator = kwargs.get("creator", "")

        self.last_update = kwargs.get("last_update", DEFAULT_LAST_UPDATE)
        self.total_length = kwargs.get("total_length", 0)
        self.max_combo = kwargs.get("max_combo", 0)

        self.status = RankedStatus(kwargs.get("status", 0))
        self.frozen = kwargs.get("frozen", False) == 1

        self.plays = kwargs.get("plays", 0)
        self.passes = kwargs.get("passes", 0)
        self.mode = GameMode(kwargs.get("mode", 0))
        self.bpm = kwargs.get("bpm", 0.0)

        self.cs = kwargs.get("cs", 0.0)
        self.od = kwargs.get("od", 0.0)
        self.ar = kwargs.get("ar", 0.0)
        self.hp = kwargs.get("hp", 0.0)

        self.diff = kwargs.get("diff", 0.0)

        self.filename = kwargs.get("filename", "")

    def __repr__(self) -> str:
        return self.full_name

    @property
    def full_name(self) -> str:
        """The full osu! formatted name `self`."""
        return f"{self.artist} - {self.title} [{self.version}]"

    @property
    def url(self) -> str:
        """The osu! beatmap url for `self`."""
        return f"https://osu.{app.settings.DOMAIN}/b/{self.id}"

    @property
    def embed(self) -> str:
        """An osu! chat embed to `self`'s osu! beatmap page."""
        return f"[{self.url} {self.full_name}]"

    # TODO: cache these & standardize method for changing status

    @property
    def has_leaderboard(self) -> bool:
        """Return whether the map has a ranked leaderboard."""
        return self.status in (
            RankedStatus.Ranked,
            RankedStatus.Approved,
            RankedStatus.Loved,
        )

    @property
    def awards_ranked_pp(self) -> bool:
        """Return whether the map's status awards ranked pp for scores."""
        return self.status in (RankedStatus.Ranked, RankedStatus.Approved)

    @property  # perhaps worth caching some of?
    def as_dict(self) -> dict[str, object]:
        return {
            "md5": self.md5,
            "id": self.id,
            "set_id": self.set_id,
            "artist": self.artist,
            "title": self.title,
            "version": self.version,
            "creator": self.creator,
            "last_update": self.last_update,
            "total_length": self.total_length,
            "max_combo": self.max_combo,
            "status": self.status,
            "plays": self.plays,
            "passes": self.passes,
            "mode": self.mode,
            "bpm": self.bpm,
            "cs": self.cs,
            "od": self.od,
            "ar": self.ar,
            "hp": self.hp,
            "diff": self.diff,
        }

    # TODO: implement some locking for the map fetch methods

    """ High level API """
    # There are three levels of storage used for beatmaps,
    # the cache (ram), the db (disk), and the osu!api (web).
    # Going down this list gets exponentially slower, so
    # we always prioritze what's fastest when possible.
    # These methods will keep beatmaps reasonably up to
    # date and use the fastest storage available, while
    # populating the higher levels of the cache with new maps.

    @classmethod
    async def from_md5(cls, md5: str, set_id: int = -1) -> Beatmap | None:
        """Fetch a map from the cache, database, or osuapi by md5."""
        bmap = await cls._from_md5_cache(md5)

        if not bmap:
            # map not found in cache

            # to be efficient, we want to cache the whole set
            # at once rather than caching the individual map

            if set_id <= 0:
                # set id not provided - fetch it from the map md5
                rec = await maps_repo.fetch_one(md5=md5)

                if rec is not None:
                    # set found in db
                    set_id = rec["set_id"]
                else:
                    # set not found in db, try api
                    api_data = await api_get_beatmaps(h=md5)

                    if api_data["data"] is None:
                        return None

                    api_response = api_data["data"]
                    set_id = int(api_response[0]["beatmapset_id"])

            # fetch (and cache) beatmap set
            beatmap_set = await BeatmapSet.from_bsid(set_id)

            if beatmap_set is not None:
                # the beatmap set has been cached - fetch beatmap from cache
                bmap = await cls._from_md5_cache(md5)

                # XXX:HACK in this case, BeatmapSet.from_bsid will have
                # ensured the map is up to date, so we can just return it
                return bmap

        if bmap is not None:
            if bmap.set._cache_expired():
                await bmap.set._update_if_available()

        return bmap

    @classmethod
    async def from_bid(cls, bid: int) -> Beatmap | None:
        """Fetch a map from the cache, database, or osuapi by id."""
        bmap = await cls._from_bid_cache(bid)

        if not bmap:
            # map not found in cache

            # to be efficient, we want to cache the whole set
            # at once rather than caching the individual map

            rec = await maps_repo.fetch_one(id=bid)

            if rec is not None:
                # set found in db
                set_id = rec["set_id"]
            else:
                # set not found in db, try getting via api
                api_data = await api_get_beatmaps(b=bid)

                if api_data["data"] is None:
                    return None

                api_response = api_data["data"]
                set_id = int(api_response[0]["beatmapset_id"])

            # fetch (and cache) beatmap set
            beatmap_set = await BeatmapSet.from_bsid(set_id)

            if beatmap_set is not None:
                # the beatmap set has been cached - fetch beatmap from cache
                bmap = await cls._from_bid_cache(bid)

                # XXX:HACK in this case, BeatmapSet.from_bsid will have
                # ensured the map is up to date, so we can just return it
                return bmap

        if bmap is not None:
            if bmap.set._cache_expired():
                await bmap.set._update_if_available()

        return bmap

    """ Lower level API """
    # These functions are meant for internal use under
    # all normal circumstances and should only be used
    # if you're really modifying bancho.py by adding new
    # features, or perhaps optimizing parts of the code.

    def _parse_from_osuapi_resp(self, osuapi_resp: dict[str, Any]) -> None:
        """Change internal data with the data in osu!api format."""
        # NOTE: `self` is not guaranteed to have any attributes
        #       initialized when this is called.
        self.md5 = osuapi_resp["file_md5"]
        # self.id = int(osuapi_resp['beatmap_id'])
        self.set_id = int(osuapi_resp["beatmapset_id"])

        self.artist, self.title, self.version, self.creator = (
            osuapi_resp["artist"],
            osuapi_resp["title"],
            osuapi_resp["version"],
            osuapi_resp["creator"],
        )

        self.filename = (
            ("{artist} - {title} ({creator}) [{version}].osu")
            .format(**osuapi_resp)
            .translate(IGNORED_BEATMAP_CHARS)
        )

        # quite a bit faster than using dt.strptime.
        _last_update = osuapi_resp["last_update"]
        self.last_update = datetime(
            year=int(_last_update[0:4]),
            month=int(_last_update[5:7]),
            day=int(_last_update[8:10]),
            hour=int(_last_update[11:13]),
            minute=int(_last_update[14:16]),
            second=int(_last_update[17:19]),
        )

        self.total_length = int(osuapi_resp["total_length"])

        if osuapi_resp["max_combo"] is not None:
            self.max_combo = int(osuapi_resp["max_combo"])
        else:
            self.max_combo = 0

        # if a map is 'frozen', we keep its status
        # even after an update from the osu!api.
        if not getattr(self, "frozen", False):
            osuapi_status = int(osuapi_resp["approved"])
            self.status = RankedStatus.from_osuapi(osuapi_status)
            if self.status == RankedStatus.Pending:
                self.status = RankedStatus.Approved

        self.mode = GameMode(int(osuapi_resp["mode"]))

        if osuapi_resp["bpm"] is not None:
            self.bpm = float(osuapi_resp["bpm"])
        else:
            self.bpm = 0.0

        self.cs = float(osuapi_resp["diff_size"])
        self.od = float(osuapi_resp["diff_overall"])
        self.ar = float(osuapi_resp["diff_approach"])
        self.hp = float(osuapi_resp["diff_drain"])

        self.diff = float(osuapi_resp["difficultyrating"])

    @staticmethod
    async def _from_md5_cache(md5: str) -> Beatmap | None:
        """Fetch a map from the cache by md5."""
        return app.state.cache.beatmap.get(md5, None)

    @staticmethod
    async def _from_bid_cache(bid: int) -> Beatmap | None:
        """Fetch a map from the cache by id."""
        return app.state.cache.beatmap.get(bid, None)

    async def fetch_rating(self) -> float | None:
        """Fetch the beatmap's rating from sql."""
        row = await app.state.services.database.fetch_one(
            "SELECT AVG(rating) rating FROM ratings WHERE map_md5 = :map_md5",
            {"map_md5": self.md5},
        )

        if row is None:
            return None

        return cast(float | None, row["rating"])


class BeatmapSet:
    """A class to represent an osu! beatmap set.

    Like the Beatmap class, this class provides a high level api
    which should always be the preferred method of fetching beatmaps
    due to its housekeeping. It will perform caching & invalidation,
    handle map updates while minimizing osu!api requests, and always
    use the most efficient method available to fetch the beatmap's
    information, while maintaining a low overhead.

    The only methods you should need are:
      await BeatmapSet.from_bsid(bsid: int) -> BeatmapSet | None

      BeatmapSet.all_officially_ranked_or_approved() -> bool
      BeatmapSet.all_officially_loved() -> bool

    Properties:
      BeatmapSet.url -> str # https://osu.cmyui.xyz/s/123

    Lower level API:
      await BeatmapSet._from_bsid_cache(bsid: int) -> BeatmapSet | None
      await BeatmapSet._from_bsid_sql(bsid: int) -> BeatmapSet | None
      await BeatmapSet._from_bsid_osuapi(bsid: int) -> BeatmapSet | None

      BeatmapSet._cache_expired() -> bool
      await BeatmapSet._update_if_available() -> None
      await BeatmapSet._save_to_sql() -> None
    """

    def __init__(
        self,
        id: int,
        last_osuapi_check: datetime,
        maps: list[Beatmap] | None = None,
    ) -> None:
        self.id = id

        self.maps = maps or []
        self.last_osuapi_check = last_osuapi_check

    def __repr__(self) -> str:
        map_names = []
        for bmap in self.maps:
            name = f"{bmap.artist} - {bmap.title}"
            if name not in map_names:
                map_names.append(name)
        return ", ".join(map_names)

    @property
    def url(self) -> str:
        """The online url for this beatmap set."""
<<<<<<< HEAD
        return f"https://osu.{app.settings.DOMAIN}/s/{self.id}"
=======
        return f"https://osu.{app.settings.DOMAIN}/beatmapsets/{self.id}"

    @property  # perhaps worth caching some of?
    def as_dict(self) -> dict[str, object]:
        maps = []
        for map in self.maps:
            maps.append(map.as_dict)

        return {
            "id": self.id,
            "maps": maps
        }

    def all_officially_ranked_or_approved_or_frozen(self) -> bool:
        """Whether all the maps in the set are
        ranked or approved on official servers."""
        return all(
            # ranked status has been edited on bancho.py
            bmap.frozen or
            # ranked status is ranked or approved on bancho
            bmap.status in (RankedStatus.Ranked, RankedStatus.Approved)
            for bmap in self.maps
        )
>>>>>>> ec89b75f

    def any_beatmaps_have_official_leaderboards(self) -> bool:
        """Whether all the maps in the set have leaderboards on official servers."""
        leaderboard_having_statuses = (
            RankedStatus.Loved,
            RankedStatus.Ranked,
            RankedStatus.Approved,
        )
        return any(bmap.status in leaderboard_having_statuses for bmap in self.maps)

    def _cache_expired(self) -> bool:
        """Whether the cached version of the set is
        expired and needs an update from the osu!api."""
        current_datetime = datetime.now()

        # the delta between cache invalidations will increase depending
        # on how long it's been since the map was last updated on osu!
        last_map_update = max(bmap.last_update for bmap in self.maps)
        update_delta = current_datetime - last_map_update

        # with a minimum of 2 hours, add 5 hours per year since its update.
        # the formula for this is subject to adjustment in the future.
        check_delta = timedelta(hours=2 + ((5 / 365) * update_delta.days))

        # it's much less likely that a beatmapset who has beatmaps with
        # leaderboards on official servers will be updated.
        if self.any_beatmaps_have_official_leaderboards():
            check_delta *= 4

        # we'll cache for an absolute maximum of 1 day.
        check_delta = min(check_delta, timedelta(days=1))

        return current_datetime > (self.last_osuapi_check + check_delta)

    async def _update_if_available(self) -> None:
        """Fetch the newest data from the api, check for differences
        and propogate any update into our cache & database."""

        try:
            api_data = await api_get_beatmaps(s=self.id)
        except (httpx.TransportError, httpx.DecodingError):
            # NOTE: TransportError is directly caused by the API being unavailable

            # NOTE: DecodingError is caused by the API returning HTML and
            #       normally happens when CF protection is enabled while
            #       osu! recovers from a DDOS attack

            # we do not want to delete the beatmap in this case, so we simply return
            # but do not set the last check, as we would like to retry these ASAP

            return

        if api_data["data"] is not None:
            api_response = api_data["data"]

            old_maps = {bmap.id: bmap for bmap in self.maps}
            new_maps = {int(api_map["beatmap_id"]): api_map for api_map in api_response}

            self.last_osuapi_check = datetime.now()

            # delete maps from old_maps where old.id not in new_maps
            # update maps from old_maps where old.md5 != new.md5
            # add maps to old_maps where new.id not in old_maps

            updated_maps: list[Beatmap] = []  # TODO: optimize
            map_md5s_to_delete: set[str] = set()

            # temp value for building the new beatmap
            bmap: Beatmap

            # find maps in our current state that've been deleted, or need updates
            for old_id, old_map in old_maps.items():
                if old_id not in new_maps:
                    # delete map from old_maps
                    map_md5s_to_delete.add(old_map.md5)
                else:
                    new_map = new_maps[old_id]
                    new_ranked_status = RankedStatus.from_osuapi(
                        int(new_map["approved"]),
                    )
                    if (
                        old_map.md5 != new_map["file_md5"]
                        or old_map.status != new_ranked_status
                    ):
                        # update map from old_maps
                        bmap = old_maps[old_id]
                        bmap._parse_from_osuapi_resp(new_map)
                        updated_maps.append(bmap)
                    else:
                        # map is the same, make no changes
                        updated_maps.append(old_map)  # TODO: is this needed?

            # find maps that aren't in our current state, and add them
            for new_id, new_map in new_maps.items():
                if new_id not in old_maps:
                    # new map we don't have locally, add it
                    bmap = Beatmap.__new__(Beatmap)
                    bmap.id = new_id

                    bmap._parse_from_osuapi_resp(new_map)

                    # (some implementation-specific stuff not given by api)
                    bmap.frozen = False
                    bmap.passes = 0
                    bmap.plays = 0

                    bmap.set = self
                    updated_maps.append(bmap)

            # save changes to cache
            self.maps = updated_maps

            # save changes to sql

            if map_md5s_to_delete:
                # delete maps
                await app.state.services.database.execute(
                    "DELETE FROM maps WHERE md5 IN :map_md5s",
                    {"map_md5s": map_md5s_to_delete},
                )

                # delete scores on the maps
                # TODO: if we add FKs to db, won't need this?
                await app.state.services.database.execute(
                    "DELETE FROM scores WHERE map_md5 IN :map_md5s",
                    {"map_md5s": map_md5s_to_delete},
                )

            # update last_osuapi_check
            await app.state.services.database.execute(
                "REPLACE INTO mapsets "
                "(id, server, last_osuapi_check) "
                "VALUES (:id, :server, :last_osuapi_check)",
                {
                    "id": self.id,
                    "server": "osu!",
                    "last_osuapi_check": self.last_osuapi_check,
                },
            )

            # update maps in sql
            await self._save_to_sql()
        elif api_data["status_code"] in (404, 200):
            # NOTE: 200 can return an empty array of beatmaps,
            #       so we still delete in this case if the beatmap data is None
            # TODO: is 404 and 200 the only cases where we should delete the beatmap?

            # TODO: we have the map on disk but it's
            #       been removed from the osu!api.
            map_md5s_to_delete = {bmap.md5 for bmap in self.maps}

            # delete maps
            await app.state.services.database.execute(
                "DELETE FROM maps WHERE md5 IN :map_md5s",
                {"map_md5s": map_md5s_to_delete},
            )

            # delete scores on the maps
            # TODO: if we add FKs to db, won't need this?
            await app.state.services.database.execute(
                "DELETE FROM scores WHERE map_md5 IN :map_md5s",
                {"map_md5s": map_md5s_to_delete},
            )

            # delete set
            await app.state.services.database.execute(
                "DELETE FROM mapsets WHERE id = :set_id",
                {"set_id": self.id},
            )

    async def _save_to_sql(self) -> None:
        """Save the object's attributes into the database."""
        await app.state.services.database.execute_many(
            "REPLACE INTO maps ("
            "md5, id, server, set_id, "
            "artist, title, version, creator, "
            "filename, last_update, total_length, "
            "max_combo, status, frozen, "
            "plays, passes, mode, bpm, "
            "cs, od, ar, hp, diff"
            ") VALUES ("
            ":md5, :id, :server, :set_id, "
            ":artist, :title, :version, :creator, "
            ":filename, :last_update, :total_length, "
            ":max_combo, :status, :frozen, "
            ":plays, :passes, :mode, :bpm, "
            ":cs, :od, :ar, :hp, :diff"
            ")",
            [
                {
                    "md5": bmap.md5,
                    "id": bmap.id,
                    "server": "osu!",
                    "set_id": bmap.set_id,
                    "artist": bmap.artist,
                    "title": bmap.title,
                    "version": bmap.version,
                    "creator": bmap.creator,
                    "filename": bmap.filename,
                    "last_update": bmap.last_update,
                    "total_length": bmap.total_length,
                    "max_combo": bmap.max_combo,
                    "status": bmap.status if bmap.status != 0 else 3,
                    "frozen": bmap.frozen,
                    "plays": bmap.plays,
                    "passes": bmap.passes,
                    "mode": bmap.mode,
                    "bpm": bmap.bpm,
                    "cs": bmap.cs,
                    "od": bmap.od,
                    "ar": bmap.ar,
                    "hp": bmap.hp,
                    "diff": bmap.diff,
                }
                for bmap in self.maps
            ],
        )

    @staticmethod
    async def _from_bsid_cache(bsid: int) -> BeatmapSet | None:
        """Fetch a mapset from the cache by set id."""
        return app.state.cache.beatmapset.get(bsid, None)

    @classmethod
    async def _from_bsid_sql(cls, bsid: int) -> BeatmapSet | None:
        """Fetch a mapset from the database by set id."""
        async with app.state.services.database.connection() as db_conn:
            last_osuapi_check = await db_conn.fetch_val(
                "SELECT last_osuapi_check FROM mapsets WHERE id = :set_id",
                {"set_id": bsid},
                column=0,  # last_osuapi_check
            )

            if last_osuapi_check is None:
                return None

            bmap_set = cls(id=bsid, last_osuapi_check=last_osuapi_check)

            for row in await maps_repo.fetch_many(set_id=bsid):
                bmap = Beatmap(
                    md5=row["md5"],
                    id=row["id"],
                    set_id=row["set_id"],
                    artist=row["artist"],
                    title=row["title"],
                    version=row["version"],
                    creator=row["creator"],
                    last_update=row["last_update"],
                    total_length=row["total_length"],
                    max_combo=row["max_combo"],
                    status=row["status"],
                    frozen=row["frozen"],
                    plays=row["plays"],
                    passes=row["passes"],
                    mode=row["mode"],
                    bpm=row["bpm"],
                    cs=row["cs"],
                    od=row["od"],
                    ar=row["ar"],
                    hp=row["hp"],
                    diff=row["diff"],
                    filename=row["filename"],
                    map_set=bmap_set,
                )

                # XXX: tempfix for bancho.py <v3.4.1,
                # where filenames weren't stored.
                if not bmap.filename:
                    bmap.filename = (
                        ("{artist} - {title} ({creator}) [{version}].osu")
                        .format(
                            artist=row["artist"],
                            title=row["title"],
                            creator=row["creator"],
                            version=row["version"],
                        )
                        .translate(IGNORED_BEATMAP_CHARS)
                    )

                    await maps_repo.update(bmap.id, filename=bmap.filename)

                bmap_set.maps.append(bmap)

        return bmap_set

    @classmethod
    async def _from_bsid_osuapi(cls, bsid: int) -> BeatmapSet | None:
        """Fetch a mapset from the osu!api by set id."""
        api_data = await api_get_beatmaps(s=bsid)
        if api_data["data"] is not None:
            api_response = api_data["data"]

            self = cls(id=bsid, last_osuapi_check=datetime.now())

            # XXX: pre-mapset bancho.py support
            # select all current beatmaps
            # that're frozen in the db
            res = await app.state.services.database.fetch_all(
                "SELECT id, status FROM maps WHERE set_id = :set_id AND frozen = 1",
                {"set_id": bsid},
            )

            current_maps = {row["id"]: row["status"] for row in res}

            for api_bmap in api_response:
                # newer version available for this map
                bmap: Beatmap = Beatmap.__new__(Beatmap)
                bmap.id = int(api_bmap["beatmap_id"])

                if bmap.id in current_maps:
                    # map is currently frozen, keep it's status.
                    bmap.status = RankedStatus(current_maps[bmap.id])
                    bmap.frozen = True
                else:
                    bmap.frozen = False

                bmap._parse_from_osuapi_resp(api_bmap)

                # (some implementation-specific stuff not given by api)
                bmap.passes = 0
                bmap.plays = 0

                bmap.set = self
                self.maps.append(bmap)

            await app.state.services.database.execute(
                "REPLACE INTO mapsets "
                "(id, server, last_osuapi_check) "
                "VALUES (:id, :server, :last_osuapi_check)",
                {
                    "id": self.id,
                    "server": "osu!",
                    "last_osuapi_check": self.last_osuapi_check,
                },
            )

            await self._save_to_sql()
            return self

        return None

    @classmethod
    async def from_bsid(cls, bsid: int) -> BeatmapSet | None:
        """Cache all maps in a set from the osuapi, optionally
        returning beatmaps by their md5 or id."""
        bmap_set = await cls._from_bsid_cache(bsid)
        did_api_request = False

        if not bmap_set:
            bmap_set = await cls._from_bsid_sql(bsid)

            if not bmap_set:
                bmap_set = await cls._from_bsid_osuapi(bsid)

                if not bmap_set:
                    return None

                did_api_request = True

        # TODO: this can be done less often for certain types of maps,
        # such as ones that're ranked on bancho and won't be updated,
        # and perhaps ones that haven't been updated in a long time.
        if not did_api_request and bmap_set._cache_expired():
            await bmap_set._update_if_available()

        # cache the beatmap set, and beatmaps
        # to be efficient in future requests
        cache_beatmap_set(bmap_set)

        return bmap_set


def cache_beatmap(beatmap: Beatmap) -> None:
    """Add the beatmap to the cache."""
    app.state.cache.beatmap[beatmap.md5] = beatmap
    app.state.cache.beatmap[beatmap.id] = beatmap


def cache_beatmap_set(beatmap_set: BeatmapSet) -> None:
    """Add the beatmap set, and each beatmap to the cache."""
    app.state.cache.beatmapset[beatmap_set.id] = beatmap_set

    for beatmap in beatmap_set.maps:
        cache_beatmap(beatmap)<|MERGE_RESOLUTION|>--- conflicted
+++ resolved
@@ -588,33 +588,7 @@
     @property
     def url(self) -> str:
         """The online url for this beatmap set."""
-<<<<<<< HEAD
         return f"https://osu.{app.settings.DOMAIN}/s/{self.id}"
-=======
-        return f"https://osu.{app.settings.DOMAIN}/beatmapsets/{self.id}"
-
-    @property  # perhaps worth caching some of?
-    def as_dict(self) -> dict[str, object]:
-        maps = []
-        for map in self.maps:
-            maps.append(map.as_dict)
-
-        return {
-            "id": self.id,
-            "maps": maps
-        }
-
-    def all_officially_ranked_or_approved_or_frozen(self) -> bool:
-        """Whether all the maps in the set are
-        ranked or approved on official servers."""
-        return all(
-            # ranked status has been edited on bancho.py
-            bmap.frozen or
-            # ranked status is ranked or approved on bancho
-            bmap.status in (RankedStatus.Ranked, RankedStatus.Approved)
-            for bmap in self.maps
-        )
->>>>>>> ec89b75f
 
     def any_beatmaps_have_official_leaderboards(self) -> bool:
         """Whether all the maps in the set have leaderboards on official servers."""
