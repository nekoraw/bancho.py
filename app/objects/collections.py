--- conflicted
+++ resolved
@@ -221,7 +221,6 @@
         clan: Clan | None = None
         clan_priv: ClanPrivileges | None = None
         if player["clan_id"] != 0:
-<<<<<<< HEAD
             clan = app.state.sessions.clans.get(id=player["clan_id"])
             clan_priv = ClanPrivileges(player["clan_priv"])
 
@@ -233,26 +232,12 @@
             clan=clan,
             clan_priv=clan_priv,
             geoloc={
-                "latitude": 0.0,
-                "longitude": 0.0,
+                "latitude": -10.8818447,
+                "longitude": -51.6441138,
                 "country": {
-                    "acronym": player["country"],
-                    "numeric": app.state.services.country_codes[player["country"]],
+                    "acronym": "br",
+                    "numeric": 31,
                 },
-=======
-            player["clan"] = app.state.sessions.clans.get(id=player["clan_id"])
-            player["clan_priv"] = ClanPrivileges(player["clan_priv"])
-        else:
-            player["clan"] = player["clan_priv"] = None
-
-        # country from acronym to {acronym, numeric}
-        player["geoloc"] = {
-            "latitude": -10.8818447,  # TODO
-            "longitude": -51.6441138,
-            "country": {
-                "acronym": "br",
-                "numeric": 31,
->>>>>>> ec89b75f
             },
             silence_end=player["silence_end"],
             donor_end=player["donor_end"],
