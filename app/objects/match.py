--- conflicted
+++ resolved
@@ -476,13 +476,8 @@
 
         scores, didnt_submit = await self.await_submissions(was_playing)
 
-<<<<<<< HEAD
         for player in didnt_submit:
-            self.chat.send_bot(f"{player} didn't submit a score (timeout: 10s).")
-=======
-        for p in didnt_submit:
-            self.chat.send_bot(f"{p} não submeteu uma pontuação (timeout: 10s).")
->>>>>>> ddf6d01e
+            self.chat.send_bot(f"{player} não submeteu uma pontuação (timeout: 10s).")
 
         if scores:
             ffa = self.team_type in (
