from __future__ import annotations

import copy
import importlib.metadata
import os
import pprint
import random
import secrets
import signal
import struct
import time
import traceback
import uuid
from collections import Counter
from dataclasses import dataclass
from datetime import datetime
from functools import wraps
from pathlib import Path
from time import perf_counter_ns as clock_ns
from typing import Any
from typing import Awaitable
from typing import Callable
from typing import Mapping
from typing import NamedTuple
from typing import NoReturn
from typing import Optional
from typing import Sequence
from typing import TYPE_CHECKING
from typing import TypedDict
from typing import TypeVar
from typing import Union
from urllib.parse import urlparse

import psutil
import timeago
from pytimeparse.timeparse import timeparse

import app.logging
import app.pycord
import app.packets
import app.settings
import app.state
import app.usecases.performance
import app.utils
from app.constants import regexes
from app.constants.gamemodes import GameMode
from app.constants.gamemodes import GAMEMODE_REPR_LIST
from app.constants.mods import Mods
from app.constants.mods import SPEED_CHANGING_MODS
from app.constants.privileges import ClanPrivileges
from app.constants.privileges import Privileges
from app.objects.beatmap import Beatmap
from app.objects.beatmap import ensure_local_osu_file
from app.objects.beatmap import RankedStatus
from app.objects.clan import Clan
from app.objects.match import MapPool
from app.objects.match import Match
from app.objects.match import MatchTeams
from app.objects.match import MatchTeamTypes
from app.objects.match import MatchWinConditions
from app.objects.match import SlotStatus
from app.objects.player import Player
from app.objects.score import SubmissionStatus
from app.repositories import clans as clans_repo
from app.repositories import maps as maps_repo
from app.repositories import players as players_repo
from app.usecases.performance import ScoreParams
from app.utils import seconds_readable

if TYPE_CHECKING:
    from app.objects.channel import Channel


BEATMAPS_PATH = Path.cwd() / ".data/osu"


@dataclass
class Context:
    player: Player
    trigger: str
    args: Sequence[str]

    recipient: Union[Channel, Player]


Callback = Callable[[Context], Awaitable[Optional[str]]]


class Command(NamedTuple):
    triggers: list[str]
    callback: Callback
    priv: Privileges
    hidden: bool
    doc: Optional[str]


class CommandSet:
    def __init__(self, trigger: str, doc: str) -> None:
        self.trigger = trigger
        self.doc = doc

        self.commands: list[Command] = []

    def add(
        self,
        priv: Privileges,
        aliases: list[str] = [],
        hidden: bool = False,
    ) -> Callable[[Callback], Callback]:
        def wrapper(f: Callback) -> Callback:
            self.commands.append(
                Command(
                    # NOTE: this method assumes that functions without any
                    # triggers will be named like '{self.trigger}_{trigger}'.
                    triggers=(
                        [f.__name__.removeprefix(f"{self.trigger}_").strip()] + aliases
                    ),
                    callback=f,
                    priv=priv,
                    hidden=hidden,
                    doc=f.__doc__,
                ),
            )

            return f

        return wrapper


# TODO: refactor help commands into some base ver
#       since they're all the same anyway lol.

mp_commands = CommandSet("mp", "Comandos de Multiplayer.")
pool_commands = CommandSet("pool", "Comandos de Mappool.")
clan_commands = CommandSet("clan", "Comandos de Clã.")

regular_commands = []
command_sets = [
    mp_commands,
    pool_commands,
    clan_commands,
]


def command(
    priv: Privileges,
    aliases: list[str] = [],
    hidden: bool = False,
) -> Callable[[Callback], Callback]:
    def wrapper(f: Callback) -> Callback:
        regular_commands.append(
            Command(
                callback=f,
                priv=priv,
                hidden=hidden,
                triggers=[f.__name__.strip("_")] + aliases,
                doc=f.__doc__,
            ),
        )

        return f

    return wrapper


""" User commands
# The commands below are not considered dangerous,
# and are granted to any unbanned players.
"""


@command(Privileges.UNRESTRICTED, aliases=["", "h"], hidden=True)
async def _help(ctx: Context) -> Optional[str]:
    """Mostra todos os comandos documentados que um jogador consegue usar."""
    prefix = app.settings.COMMAND_PREFIX
    l = ["Comandos individuais", "-----------"]

    for cmd in regular_commands:
        if not cmd.doc or ctx.player.priv & cmd.priv != cmd.priv:
            # no doc, or insufficient permissions.
            continue

        l.append(f"{prefix}{cmd.triggers[0]}: {cmd.doc}")

    l.append("")  # newline
    l.extend(["Conjuntos de comandos", "-----------"])

    for cmd_set in command_sets:
        l.append(f"{prefix}{cmd_set.trigger}: {cmd_set.doc}")

    return "\n".join(l)


@command(Privileges.UNRESTRICTED)
async def roll(ctx: Context) -> Optional[str]:
    """Roda um dado de n lados onde n é o número que você vai dar. (padrão 100)"""
    if ctx.args and ctx.args[0].isdecimal():
        max_roll = min(int(ctx.args[0]), 0x7FFF)
    else:
        max_roll = 100

    if max_roll == 0:
        return "Rodar o quê?"

    points = random.randrange(0, max_roll)
    return f"{ctx.player.name} rolou {points} pontos!"


@command(Privileges.UNRESTRICTED, hidden=True)
async def block(ctx: Context) -> Optional[str]:
    """Bloqueia a comunicação de outro usuário com você."""
    target = await app.state.sessions.players.from_cache_or_sql(name=" ".join(ctx.args))

    if not target:
        return "Usuário não encontrado."

    if target is app.state.sessions.bot or target is ctx.player:
        return "Quê?"

    if target.id in ctx.player.blocks:
        return f"{target.name} já está bloqueado!"

    if target.id in ctx.player.friends:
        ctx.player.friends.remove(target.id)

    await ctx.player.add_block(target)
    return f"Adicionou {target.name} aos usuários bloqueados."


@command(Privileges.UNRESTRICTED, hidden=True)
async def unblock(ctx: Context) -> Optional[str]:
    """Desbloqueia a comunicação de outro usuário com você."""
    target = await app.state.sessions.players.from_cache_or_sql(name=" ".join(ctx.args))

    if not target:
        return "Usuário não encontrado."

    if target is app.state.sessions.bot or target is ctx.player:
        return "Quê?"

    if target.id not in ctx.player.blocks:
        return f"{target.name} não está bloqueado!"

    await ctx.player.remove_block(target)
    return f"Removeu {target.name} dos usuários bloqueados."


@command(Privileges.UNRESTRICTED)
async def reconnect(ctx: Context) -> Optional[str]:
    """Desconecta e reconecta um jogador (ou si) ao servidor."""
    if ctx.args:
        # !reconnect <player>
        if not ctx.player.priv & Privileges.ADMINISTRATOR:
            return None  # requires admin

        target = app.state.sessions.players.get(name=" ".join(ctx.args))
        if not target:
            return "Jogador não encontrado."
    else:
        # !reconnect
        target = ctx.player

    target.logout()

    return None


@command(Privileges.SUPPORTER)
async def changename(ctx: Context) -> Optional[str]:
    """Muda o seu nome de usuário."""
    name = " ".join(ctx.args).strip()

    if not regexes.USERNAME.match(name):
        return "Deve ter de 2-15 caracteres de tamanho."

    if "_" in name and " " in name:
        return 'Pode conter "_" e " ", mas não ambos.'

    if name in app.settings.DISALLOWED_NAMES:
        return "Nome não permitido; escolha outro."

    if await players_repo.fetch_one(name=name):
        return "Outro jogador já possui esse nome."

    # all checks passed, update their name
    await players_repo.update(ctx.player.id, name=name)

    ctx.player.enqueue(
        app.packets.notification(f"O seu nome de usuário mudou para {name}!"),
    )
    ctx.player.logout()

    return None


@command(Privileges.UNRESTRICTED, aliases=["bloodcat", "beatconnect", "chimu", "q"])
async def maplink(ctx: Context) -> Optional[str]:
    """Retorna um link de download para o mapa atual do usuário (depende da situação)."""
    bmap = None

    # priority: multiplayer -> spectator -> last np
    match = ctx.player.match
    spectating = ctx.player.spectating

    if match and match.map_id:
        bmap = await Beatmap.from_md5(match.map_md5)
    elif spectating and spectating.status.map_id:
        bmap = await Beatmap.from_md5(spectating.status.map_md5)
    elif ctx.player.last_np is not None and time.time() < ctx.player.last_np["timeout"]:
        bmap = ctx.player.last_np["bmap"]

    if bmap is None:
        return "Mapa não encontrado!"

    # gatari.pw & nerina.pw are pretty much the only
    # reliable mirrors I know of? perhaps beatconnect
    return f"[https://osu.gatari.pw/d/{bmap.set_id} {bmap.full_name}]"


@command(Privileges.UNRESTRICTED, aliases=["last", "r"])
async def recent(ctx: Context) -> Optional[str]:
    """Mostra informação de uma pontuação recente de um jogador."""
    if ctx.args:
        target = app.state.sessions.players.get(name=" ".join(ctx.args))
        if not target:
            return "Jogador não encontrado."
    else:
        target = ctx.player

    score = target.recent_score
    if not score:
        return "Sem pontuações encontradas :o (somente é salvo por sessão de jogo)."

    if score.bmap is None:
        return "We don't have a beatmap on file for your recent score."

    l = [f"[{score.mode!r}] {score.bmap.embed}", f"{score.acc:.2f}%"]

    if score.mods:
        l.insert(1, f"+{score.mods!r}")

    l = [" ".join(l)]

    if score.passed:
        rank = score.rank if score.status == SubmissionStatus.BEST else "NA"
        l.append(f"PASSOU {{{score.pp:.2f}pp #{rank}}}")
    else:
        # XXX: prior to v3.2.0, bancho.py didn't parse total_length from
        # the osu!api, and thus this can do some zerodivision moments.
        # this can probably be removed in the future, or better yet
        # replaced with a better system to fix the maps.
        if score.bmap.total_length != 0:
            completion = score.time_elapsed / (score.bmap.total_length * 1000)
            l.append(f"FALHOU {{{completion * 100:.2f}% completo}})")
        else:
            l.append("FALHOU")

    return " | ".join(l)


TOP_SCORE_FMTSTR = (
    "{idx}. ({pp:.2f}pp) [https://osu.{domain}/beatmapsets/{map_set_id}/{map_id} "
    "{artist} - {title} [{version}]]"
)


@command(Privileges.UNRESTRICTED, hidden=True)
async def top(ctx: Context) -> Optional[str]:
    """Mostra a informação do top 10 pontuações de um jogador."""
    # !top <mode> (player)
    args_len = len(ctx.args)
    if args_len not in (1, 2):
        return "Sintaxe inválida: !top <modo> (jogador)"

    if ctx.args[0] not in GAMEMODE_REPR_LIST:
        return f'Modos de jogo válidos: {", ".join(GAMEMODE_REPR_LIST)}.'

    if ctx.args[0] in (
        "rx!mania",
        "ap!taiko",
        "ap!catch",
        "ap!mania",
    ):
        return "Combinação impossível de modos de jogo."

    if args_len == 2:
        if not regexes.USERNAME.match(ctx.args[1]):
            return "Nome de usuário inválido."

        # specific player provided
        player = app.state.sessions.players.get(name=ctx.args[1])
        if not player:
            return "Jogador não encontrado."
    else:
        # no player provided, use self
        player = ctx.player

    # !top rx!std
    mode = GAMEMODE_REPR_LIST.index(ctx.args[0])

    scores = await app.state.services.database.fetch_all(
        "SELECT s.pp, b.artist, b.title, b.version, b.set_id map_set_id, b.id map_id "
        "FROM scores s "
        "LEFT JOIN maps b ON b.md5 = s.map_md5 "
        "WHERE s.userid = :user_id "
        "AND s.mode = :mode "
        "AND s.status = 2 "
        "AND b.status in (2, 3) "
        "ORDER BY s.pp DESC LIMIT 10",
        {"user_id": player.id, "mode": mode},
    )

    if not scores:
        return "Sem pontuações."

    return "\n".join(
        [f"Top 10 pontuações para {player.embed} ({ctx.args[0]})."]
        + [
            TOP_SCORE_FMTSTR.format(idx=idx + 1, domain=app.settings.DOMAIN, **s)
            for idx, s in enumerate(scores)
        ],
    )


# TODO: !compare (compare to previous !last/!top post's map)


class ParsingError(str):
    ...


def parse__with__command_args(
    mode: int,
    args: Sequence[str],
) -> Union[Mapping[str, Any], ParsingError]:
    """Parse arguments for the !with command."""

    # tried to balance complexity vs correctness for this function
    # TODO: it can surely be cleaned up further - need to rethink it?

    if not args or len(args) > 4:
        return ParsingError("Sintaxe inválida: !with <acc/nmiss/combo/mods ...>")

    # !with 95% 1m 429x hddt
    acc = mods = combo = nmiss = None

    # parse acc, misses, combo and mods from arguments.
    # tried to balance complexity vs correctness here
    for arg in (str.lower(arg) for arg in args):
        # mandatory suffix, combo & nmiss
        if combo is None and arg.endswith("x") and arg[:-1].isdecimal():
            combo = int(arg[:-1])
            # if combo > bmap.max_combo:
            #    return "Invalid combo."
        elif nmiss is None and arg.endswith("m") and arg[:-1].isdecimal():
            nmiss = int(arg[:-1])
            # TODO: store nobjects?
            # if nmiss > bmap.combo:
            #    return "Invalid misscount."
        else:
            # optional prefix/suffix, mods & accuracy
            arg_stripped = arg.removeprefix("+").removesuffix("%")
            if mods is None and arg_stripped.isalpha() and len(arg_stripped) % 2 == 0:
                mods = Mods.from_modstr(arg_stripped)
                mods = mods.filter_invalid_combos(mode)
            elif acc is None and arg_stripped.replace(".", "", 1).isdecimal():
                acc = float(arg_stripped)
                if not 0 <= acc <= 100:
                    return ParsingError("Precisão inválida.")
            else:
                return ParsingError(f"Argumento desconhecido: {arg}")

    return {
        "acc": acc,
        "mods": mods,
        "combo": combo,
        "nmiss": nmiss,
    }


@command(Privileges.UNRESTRICTED, aliases=["w"], hidden=True)
async def _with(ctx: Context) -> Optional[str]:
    """Especifica precisão arbitrária e combinação de mods usando o `/np`."""
    if ctx.recipient is not app.state.sessions.bot:
        return "Esse comando só pode ser usado no privado com o bot."

    if ctx.player.last_np is None or time.time() >= ctx.player.last_np["timeout"]:
        return "Por favor, dê /np em um mapa antes."

    bmap: Beatmap = ctx.player.last_np["bmap"]

    osu_file_path = BEATMAPS_PATH / f"{bmap.id}.osu"
    if not await ensure_local_osu_file(osu_file_path, bmap.id, bmap.md5):
        return "Arquivo de mapa não encontrado; esse erro foi reportado."

    mode_vn = ctx.player.last_np["mode_vn"]

    command_args = parse__with__command_args(mode_vn, ctx.args)
    if isinstance(command_args, ParsingError):
        return str(command_args)

    msg_fields = []

    score_args = ScoreParams(mode=mode_vn)

    mods = command_args["mods"]
    if mods is not None:
        score_args.mods = mods
        msg_fields.append(f"{mods!r}")

    nmiss = command_args["nmiss"]
    if nmiss:
        score_args.nmiss = nmiss
        msg_fields.append(f"{nmiss}m")

    combo = command_args["combo"]
    if combo is not None:
        score_args.combo = combo
        msg_fields.append(f"{combo}x")

    acc = command_args["acc"]
    if acc is not None:
        score_args.acc = acc
        msg_fields.append(f"{acc:.2f}%")

    result = app.usecases.performance.calculate_performances(
        osu_file_path=str(osu_file_path),
        scores=[score_args],  # calculate one score
    )

    return "{msg}: {pp:.2f}pp ({stars:.2f}*)".format(
        msg=" ".join(msg_fields),
        pp=result[0]["performance"]["pp"],
        stars=result[0]["difficulty"]["stars"],  # (first score result)
    )


@command(Privileges.UNRESTRICTED, aliases=["req"])
async def request(ctx: Context) -> Optional[str]:
    """Requisita um beatmap para nominação."""
    if ctx.args:
        return "Sintaxe inválida: !request"

    if ctx.player.last_np is None or time.time() >= ctx.player.last_np["timeout"]:
        return "Por favor, dê /np em um mapa antes."

    bmap = ctx.player.last_np["bmap"]

    if bmap.status != RankedStatus.Pending:
        return "Somente mapas pendentes podem ser requisitados para a mudança de status."

    await app.state.services.database.execute(
        "INSERT INTO map_requests "
        "(map_id, player_id, datetime, active) "
        "VALUES (:map_id, :user_id, NOW(), 1)",
        {"map_id": bmap.id, "user_id": ctx.player.id},
    )

    return "Requisição enviada."


@command(Privileges.UNRESTRICTED)
async def apikey(ctx: Context) -> Optional[str]:
    """Gera uma nova chave API e a designa para o jogador."""
    return "Comando desativado."
    if ctx.recipient is not app.state.sessions.bot:
        return f"Esse comando só pode ser usado no privado com o {app.state.sessions.bot.name}."

    # remove old token
    if ctx.player.api_key:
        app.state.sessions.api_keys.pop(ctx.player.api_key)

    # generate new token
    ctx.player.api_key = str(uuid.uuid4())

    await players_repo.update(ctx.player.id, api_key=ctx.player.api_key)
    app.state.sessions.api_keys[ctx.player.api_key] = ctx.player.id

    return f"Chave API gerada. Copie sua chave API (deste url)[http://{ctx.player.api_key}]."


""" Nominator commands
# The commands below allow users to
# manage  the server's state of beatmaps.
"""


@command(Privileges.NOMINATOR, aliases=["reqs"], hidden=True)
async def requests(ctx: Context) -> Optional[str]:
    """Verifica a fila de nominação de mapas."""
    if ctx.args:
        return "Sintaxe inválida: !requests"

    rows = await app.state.services.database.fetch_all(
        "SELECT map_id, player_id, datetime FROM map_requests WHERE active = 1",
    )

    if not rows:
        return "A fila está limpa! (0 requisições de mapa)"

    l = [f"Todas requisições: {len(rows)}"]

    for map_id, player_id, dt in rows:
        # find player & map for each row, and add to output.
        player = await app.state.sessions.players.from_cache_or_sql(id=player_id)
        if not player:
            l.append(f"Falha ao achar o jogador ({player_id})?")
            continue

        bmap = await Beatmap.from_bid(map_id)
        if not bmap:
            l.append(f"Falha ao achar o mapa requisitado ({map_id})?")
            continue

        l.append(f"[{player.embed} @ {dt:%d %b %I:%M%p}] {bmap.embed}.")

    return "\n".join(l)


_status_str_to_int_map = {"unrank": 0, "rank": 2, "love": 5}


def status_to_id(s: str) -> int:
    return _status_str_to_int_map[s]


@command(Privileges.NOMINATOR)
async def _map(ctx: Context) -> Optional[str]:
    """Muda o estado de ranque do mapa mais recente que foi mandado o /np."""
    if (
        len(ctx.args) != 2
        or ctx.args[0] not in ("rank", "unrank", "love")
        or ctx.args[1] not in ("set", "map")
    ):
        return "Sintaxe inválida: !map <rank/unrank/love> <map/set>"

    if ctx.player.last_np is None or time.time() >= ctx.player.last_np["timeout"]:
        return "Por favor, dê /np em um mapa antes."

    bmap = ctx.player.last_np["bmap"]
    new_status = RankedStatus(status_to_id(ctx.args[0]))

    if ctx.args[1] == "map":
        if bmap.status == new_status:
            return f"{bmap.embed} já está {new_status!s}!"
    else:  # ctx.args[1] == "set"
        if all(map.status == new_status for map in bmap.set.maps):
            return f"All maps from the set are already {new_status!s}!"

    # update sql & cache based on scope
    # XXX: not sure if getting md5s from sql
    # for updating cache would be faster?
    # surely this will not scale as well...

    async with app.state.services.database.connection() as db_conn:
        if ctx.args[1] == "set":
            # update whole set
            await db_conn.execute(
                "UPDATE maps SET status = :status, frozen = 1 WHERE set_id = :set_id",
                {"status": new_status, "set_id": bmap.set_id},
            )

            # select all map ids for clearing map requests.
            map_ids = [
                row["id"]
                for row in await maps_repo.fetch_many(
                    set_id=bmap.set_id,
                )
            ]

            if webhook_url := app.settings.DISCORD_BANCHO_UPDATES_WEBHOOK:
                await app.pycord.send_beatmapset_status_change(webhook_url, app.state.cache.beatmapset[bmap.set_id], new_status, player_info=ctx.player)


            for bmap in app.state.cache.beatmapset[bmap.set_id].maps:
                bmap.status = new_status

        else:
            # update only map
            await maps_repo.update(bmap.id, status=new_status, frozen=True)

            map_ids = [bmap.id]

            if bmap.md5 in app.state.cache.beatmap:
                if webhook_url := app.settings.DISCORD_BANCHO_UPDATES_WEBHOOK:
                    await app.pycord.send_beatmap_status_change(webhook_url, app.state.cache.beatmap[bmap.md5], new_status, player_info=ctx.player)

                app.state.cache.beatmap[bmap.md5].status = new_status

        # deactivate rank requests for all ids
        await db_conn.execute(
            "UPDATE map_requests SET active = 0 WHERE map_id IN :map_ids",
            {"map_ids": map_ids},
        )

    return f"{bmap.embed} atualizado para {new_status!s}."


""" Mod commands
# The commands below are somewhat dangerous,
# and are generally for managing players.
"""

ACTION_STRINGS = {
    "restrict": "Restringido por",
    "unrestrict": "Sem restrições por",
    "silence": "Silenciado por",
    "unsilence": "Não silenciado por",
    "note": "Nota adicionada:",
}


@command(Privileges.MODERATOR, hidden=True)
async def notes(ctx: Context) -> Optional[str]:
    """Recolhe os logs de um jogador pelo nome"""
    if len(ctx.args) != 2 or not ctx.args[1].isdecimal():
        return "Sintaxe inválida: !notes <nome> <dias_atrás>"

    target = await app.state.sessions.players.from_cache_or_sql(name=ctx.args[0])
    if not target:
        return f'"{ctx.args[0]}" não encontrado.'

    days = int(ctx.args[1])

    if days > 365:
        return "Por favor, (não) contate um desenvolvedor para conseguir essa informação."
    elif days <= 0:
        return "Sintaxe inválida: !notes <nome> <dias_atrás>"

    res = await app.state.services.database.fetch_all(
        "SELECT `action`, `msg`, `time`, `from` "
        "FROM `logs` WHERE `to` = :to "
        "AND UNIX_TIMESTAMP(`time`) >= UNIX_TIMESTAMP(NOW()) - :seconds "
        "ORDER BY `time` ASC",
        {"to": target.id, "seconds": days * 86400},
    )

    if not res:
        return f"Nada notável encontrado no {target} nos últimos {days} dias."

    notes = []
    for row in res:
        logger = await app.state.sessions.players.from_cache_or_sql(id=row["from"])
        if not logger:
            continue

        action_str = ACTION_STRINGS.get(row["action"], "Ação desconhecida:")
        time_str = row["time"]
        note = row["msg"]

        notes.append(f"[{time_str}] {action_str} {note} por {logger.name}")

    return "\n".join(notes)


@command(Privileges.MODERATOR, hidden=True)
async def addnote(ctx: Context) -> Optional[str]:
    """Adiciona uma anotação a um jogador especificado pelo nome."""
    if len(ctx.args) < 2:
        return "Sintaxe inválida: !addnote <nome> <anotação ...>"

    target = await app.state.sessions.players.from_cache_or_sql(name=ctx.args[0])
    if not target:
        return f'"{ctx.args[0]}" não encontrado.'

    await app.state.services.database.execute(
        "INSERT INTO logs "
        "(`from`, `to`, `action`, `msg`, `time`) "
        "VALUES (:from, :to, :action, :msg, NOW())",
        {
            "from": ctx.player.id,
            "to": target.id,
            "action": "note",
            "msg": " ".join(ctx.args[1:]),
        },
    )

    return f"Adicionou anotação a {target}."


# some shorthands that can be used as
# reasons in many moderative commands.
SHORTHAND_REASONS = {
    "aa": "tendo seu pedido aceitado",
    "cc": "usando um cliente modificado do osu!",
    "3p": "usando programas de terceiros",
    "rx": "usando programas de terceiros (relax)",
    "tw": "usando programas de terceiros (timewarp)",
    "au": "usando programas de terceiros (auto play)",
}


@command(Privileges.MODERATOR, hidden=True)
async def silence(ctx: Context) -> Optional[str]:
    """Silencia um jogador especificado com uma duração e motivo dado."""
    if len(ctx.args) < 3:
        return "Sintaxe inválida: !silence <nome> <duração> <motivo>"

    target = await app.state.sessions.players.from_cache_or_sql(name=ctx.args[0])
    if not target:
        return f'"{ctx.args[0]}" não encontrado.'

    if target.priv & Privileges.STAFF and not ctx.player.priv & Privileges.DEVELOPER:
        return "Apenas desenvolvedores podem gerir membros da staff."

    duration = timeparse(ctx.args[1])
    if not duration:
        return "Período de tempo inválido."

    reason = " ".join(ctx.args[2:])

    if reason in SHORTHAND_REASONS:
        reason = SHORTHAND_REASONS[reason]

    await target.silence(ctx.player, duration, reason)
    return f"{target} foi silenciado."


@command(Privileges.MODERATOR, hidden=True)
async def unsilence(ctx: Context) -> Optional[str]:
    """Retira a punição de silêncio de um jogador."""
    if len(ctx.args) < 2:
        return "Sintaxe inválida: !unsilence <nome> <reason>"

    target = await app.state.sessions.players.from_cache_or_sql(name=ctx.args[0])
    if not target:
        return f'"{ctx.args[0]}" não encontrado.'

    if not target.silenced:
        return f"{target} não está silenciado."

    if target.priv & Privileges.STAFF and not ctx.player.priv & Privileges.DEVELOPER:
        return "Apenas desenvolvedores podem gerir membros da staff."

    reason = " ".join(ctx.args[1:])

    await target.unsilence(ctx.player, reason)
    return f"{target} não está mais silenciado."


""" Admin commands
# The commands below are relatively dangerous,
# and are generally for managing players.
"""


@command(Privileges.ADMINISTRATOR, aliases=["u"], hidden=True)
async def user(ctx: Context) -> Optional[str]:
    """Retorna informação geral de um dado usuário."""
    if not ctx.args:
        # no username specified, use ctx.player
        player = ctx.player
    else:
        # username given, fetch the player
        player = await app.state.sessions.players.from_cache_or_sql(
            name=" ".join(ctx.args),
        )

        if not player:
            return "Jogador não encontrado."

    priv_list = [
        priv.name
        for priv in Privileges
        if player.priv & priv and bin(priv).count("1") == 1
    ][::-1]
    if player.last_np is not None and time.time() < player.last_np["timeout"]:
        last_np = player.last_np["bmap"].embed
    else:
        last_np = None

    osu_version = player.client_details.osu_version.date if player.online else "Unknown"
    donator_info = (
        f"Sim (ends {timeago.format(player.donor_end)})"
        if player.priv & Privileges.DONATOR != 0
        else "Não"
    )

    return "\n".join(
        (
            f'[{"Bot" if player.bot_client else "Jogador"}] {player.full_name} ({player.id})',
            f"Privilégios: {priv_list}",
            f"Doador: {donator_info}",
            f"Canais: {[c._name for c in player.channels]}",
            f"Logado em: {timeago.format(player.login_time)}",
            f"Ultima interação com o servidor: {timeago.format(player.last_recv_time)}",
            f"Versão do osu!: {osu_version} | Torneio: {player.tourney_client}",
            f"Silenciado: {player.silenced} | Espectando: {player.spectating}",
            f"Ultimo /np: {last_np}",
            f"Pontuação recente: {player.recent_score}",
            f"Partida: {player.match}",
            f"Espectadores: {player.spectators}",
        ),
    )


@command(Privileges.ADMINISTRATOR, hidden=True)
async def restrict(ctx: Context) -> Optional[str]:
    """Restringe a conta de um jogador especificado, e quem o convidou, com um motivo."""
    if len(ctx.args) < 2:
        return "Sintaxe inválida: !restrict <nome> <motivo>"

    # find any user matching (including offline).
    target = await app.state.sessions.players.from_cache_or_sql(name=ctx.args[0])
    if not target:
        return f'"{ctx.args[0]}" não encontrado.'

    if target.priv & Privileges.STAFF and not ctx.player.priv & Privileges.DEVELOPER:
        return "Apenas desenvolvedores podem gerir membros da staff."

<<<<<<< HEAD
    if t.restricted:
        return f"{t} já está restrito!"
    
    if t.id == 1:
        return f"Você não pode banir o fubicabot."
=======
    if target.restricted:
        return f"{target} já está restrito!"
>>>>>>> 9484e8d8

    reason = " ".join(ctx.args[1:])

    if reason in SHORTHAND_REASONS:
        reason = SHORTHAND_REASONS[reason]

    await target.restrict(admin=ctx.player, reason=reason)

    # refresh their client state
<<<<<<< HEAD
    if t.online:
        t.logout()
        
    key_owner = await app.state.services.database.fetch_one(
        f"SELECT user_id_created FROM register_keys WHERE user_id_used = {t.id}"
    )
    
    if not (u := await app.state.sessions.players.from_cache_or_sql(id=dict(key_owner).get("user_id_created"))):
        return f"{t} foi restrito."        
    
    if u.restricted or u.id == 1:
        return f"{t} foi restrito."
    
    reason = f"Banido devido a {t}: {reason}, um jogador convidado ser banido."
    await u.restrict(admin=ctx.player, reason=reason)
    
    if u.online:
        u.logout()
        
    return f"{t} foi restrito, e {u} também foi por ter convidado."

=======
    if target.online:
        target.logout()

    return f"{target} foi restrito."
>>>>>>> 9484e8d8


@command(Privileges.ADMINISTRATOR, hidden=True)
async def unrestrict(ctx: Context) -> Optional[str]:
    """Retira a restrição da conta de um jogador especificado, com um motivo."""
    if len(ctx.args) < 2:
        return "Sintaxe inválida: !unrestrict <nome> <motivo>"

    # find any user matching (including offline).
    target = await app.state.sessions.players.from_cache_or_sql(name=ctx.args[0])
    if not target:
        return f'"{ctx.args[0]}" não encontrado.'

    if target.priv & Privileges.STAFF and not ctx.player.priv & Privileges.DEVELOPER:
        return "Apenas desenvolvedores podem gerir membros da staff."

    if not target.restricted:
        return f"{target} não está restrito!"

    reason = " ".join(ctx.args[1:])

    if reason in SHORTHAND_REASONS:
        reason = SHORTHAND_REASONS[reason]

    await target.unrestrict(ctx.player, reason)

    # refresh their client state
    if target.online:
        target.logout()

    return f"{target} não está mais restrito."


@command(Privileges.ADMINISTRATOR, hidden=True)
async def alert(ctx: Context) -> Optional[str]:
    """Envia uma notificação para todos os jogadores."""
    if len(ctx.args) < 1:
        return "Sintaxe inválida: !alert <mensagem>"

    notif_txt = " ".join(ctx.args)

    app.state.sessions.players.enqueue(app.packets.notification(notif_txt))
    return "Alerta enviado."


@command(Privileges.ADMINISTRATOR, aliases=["alertu"], hidden=True)
async def alertuser(ctx: Context) -> Optional[str]:
    """Envia uma notificação para um jogador especificado por nome."""
    if len(ctx.args) < 2:
        return "Sintaxe inválida: !alertu <name> <msg>"

    target = app.state.sessions.players.get(name=ctx.args[0])
    if not target:
        return "Não foi possível encontrar um usuário com este nome."

    notif_txt = " ".join(ctx.args[1:])

    target.enqueue(app.packets.notification(notif_txt))
    return "Alerta enviado."


# NOTE: this is pretty useless since it doesn't switch anything other
# than the c[e4].ppy.sh domains; it exists on bancho as a tournament
# server switch mechanism, perhaps we could leverage this in the future.
@command(Privileges.ADMINISTRATOR, hidden=True)
async def switchserv(ctx: Context) -> Optional[str]:
    """Muda os terminais internos do seu cliente para um endereço IP especificado."""
    if len(ctx.args) != 1:
        return "Sintaxe inválida: !switch <terminal>"

    new_bancho_ip = ctx.args[0]

    ctx.player.enqueue(app.packets.switch_tournament_server(new_bancho_ip))
    return "Tenha uma boa jornada.."


@command(Privileges.ADMINISTRATOR, aliases=["restart"])
async def shutdown(ctx: Context) -> Union[Optional[str], NoReturn]:
    """Desliga o servidor graciosamente."""
    if ctx.trigger == "reiniciar":
        _signal = signal.SIGUSR1
    else:
        _signal = signal.SIGTERM

    if ctx.args:  # shutdown after a delay
        delay = timeparse(ctx.args[0])
        if not delay:
            return "Período de tempo inválido."

        if delay < 15:
            return "Atraso minímo é 15 segundos."

        if len(ctx.args) > 1:
            # alert all online players of the reboot.
            alert_msg = (
                f"O servidor vai {ctx.trigger} em {ctx.args[0]}.\n\n"
                f'Razão: {" ".join(ctx.args[1:])}'
            )

            app.state.sessions.players.enqueue(app.packets.notification(alert_msg))

        app.state.loop.call_later(delay, os.kill, os.getpid(), _signal)
        return f"Foi enfileirado: {ctx.trigger}."
    else:  # shutdown immediately
        os.kill(os.getpid(), _signal)


""" Developer commands
# The commands below are either dangerous or
# simply not useful for any other roles.
"""


@command(Privileges.DEVELOPER)
async def stealth(ctx: Context) -> Optional[str]:
    """Alterna o modo furtivo do desenvolvedor, que o permite ficar invisível."""
    # NOTE: this command is a large work in progress and currently
    # half works; eventually it will be moved to the Admin level.
    ctx.player.stealth = not ctx.player.stealth

    return f'Modo furtivo {"ativado" if ctx.player.stealth else "desativado"}.'


@command(Privileges.DEVELOPER)
async def recalc(ctx: Context) -> Optional[str]:
    """Recalculate pp for a given map, or all maps."""
    return (
        "Please use tools/recalc.py instead.\n"
        "If you need any support, join our Discord @ https://discord.gg/ShEQgUx."
    )


@command(Privileges.DEVELOPER, hidden=True)
async def debug(ctx: Context) -> Optional[str]:
    """Alterna a configuração de debug do console."""
    app.settings.DEBUG = not app.settings.DEBUG
    return f"{'Ativado' if app.settings.DEBUG else 'Desativado'}."


# NOTE: these commands will likely be removed
#       with the addition of a good frontend.
str_priv_dict = {
    "normal": Privileges.UNRESTRICTED,
    "verified": Privileges.VERIFIED,
    "whitelisted": Privileges.WHITELISTED,
    "supporter": Privileges.SUPPORTER,
    "premium": Privileges.PREMIUM,
    "alumni": Privileges.ALUMNI,
    "tournament": Privileges.TOURNEY_MANAGER,
    "nominator": Privileges.NOMINATOR,
    "mod": Privileges.MODERATOR,
    "admin": Privileges.ADMINISTRATOR,
    "developer": Privileges.DEVELOPER,
}


@command(Privileges.DEVELOPER, hidden=True)
async def addpriv(ctx: Context) -> Optional[str]:
    """Define privilégios para um jogador especificado (por nome)."""
    if len(ctx.args) < 2:
        return "Sintaxe inválida: !addpriv <nome> <cargo1 cargo2 cargo3 ...>"

    bits = Privileges(0)

    for m in [m.lower() for m in ctx.args[1:]]:
        if m not in str_priv_dict:
            return f"Não encontrado: {m}."

        bits |= str_priv_dict[m]

    target = await app.state.sessions.players.from_cache_or_sql(name=ctx.args[0])
    if not target:
        return "Não foi possível encontrar o usuário."

    if bits & Privileges.DONATOR != 0:
        return "Por favor use o comando !givedonator para atribuir os privilégios de doador aos jogadores."

    await target.add_privs(bits)
    return f"Os privilégios de {target} foram atualizados."


@command(Privileges.DEVELOPER, hidden=True)
async def rmpriv(ctx: Context) -> Optional[str]:
    """Remove privilégios para um jogador especificado (por nome)."""
    if len(ctx.args) < 2:
        return "Sintaxe inválida: !rmpriv <name> <cargo1 cargo2 cargo3 ...>"

    bits = Privileges(0)

    for m in [m.lower() for m in ctx.args[1:]]:
        if m not in str_priv_dict:
            return f"Não encontrado: {m}."

        bits |= str_priv_dict[m]

    target = await app.state.sessions.players.from_cache_or_sql(name=ctx.args[0])
    if not target:
        return "Não foi possível encontrar o usuário."

    await target.remove_privs(bits)

    if bits & Privileges.DONATOR != 0:
        target.donor_end = 0
        await app.state.services.database.execute(
            "UPDATE users SET donor_end = 0 WHERE id = :user_id",
            {"user_id": target.id},
        )

    return f"Os privilégios de {target} foram atualizados."


@command(Privileges.DEVELOPER, hidden=True)
async def givedonator(ctx: Context) -> Optional[str]:
    """Dá o cargo de doador para um jogador especificado (por nome) por uma quantidade específica de tempo, como '3h5m'."""
    if len(ctx.args) < 2:
        return "Sintaxe inválida: !givedonator <nome> <duração>"

    target = await app.state.sessions.players.from_cache_or_sql(name=ctx.args[0])
    if not target:
        return "Não foi possível encontrar o usuário."

    timespan = timeparse(ctx.args[1])
    if not timespan:
        return "Período de tempo inválido."

    if target.donor_end < time.time():
        timespan += int(time.time())
    else:
        timespan += target.donor_end

    target.donor_end = timespan
    await app.state.services.database.execute(
        "UPDATE users SET donor_end = :end WHERE id = :user_id",
        {"end": timespan, "user_id": target.id},
    )

    await target.add_privs(Privileges.SUPPORTER)

    return f"O {target} recebeu o cargo de doador que irá expirar em {ctx.args[1]}."


@command(Privileges.DEVELOPER)
async def wipemap(ctx: Context) -> Optional[str]:
    # (intentionally no docstring)
    if ctx.args:
        return "Sintaxe inválida: !wipemap"

    if ctx.player.last_np is None or time.time() >= ctx.player.last_np["timeout"]:
        return "Por favor, dê /np em um mapa antes."

    map_md5 = ctx.player.last_np["bmap"].md5

    # delete scores from all tables
    await app.state.services.database.execute(
        "DELETE FROM scores WHERE map_md5 = :map_md5",
        {"map_md5": map_md5},
    )

    return "Pontuações apagadas."


@command(Privileges.DEVELOPER, hidden=True)
async def menu(ctx: Context) -> Optional[str]:
    """Comando temporário para ilustrar a ideia de opção de menu."""
    ctx.player.send_current_menu()

    return None


@command(Privileges.DEVELOPER, aliases=["re"])
async def reload(ctx: Context) -> Optional[str]:
    """Recarrega um módulo do python."""
    if len(ctx.args) != 1:
        return "Sintaxe inválida: !reload <módulo>"

    parent, *children = ctx.args[0].split(".")

    try:
        mod = __import__(parent)
    except ModuleNotFoundError:
        return "Modulo não encontrado."

    try:
        for child in children:
            mod = getattr(mod, child)
    except AttributeError:
        return f"Falhou em {child}."  # type: ignore

    try:
        mod = importlib.reload(mod)
    except TypeError as exc:
        return f"{exc.args[0]}."

    return f"Recarregado {mod.__name__}"


@command(Privileges.UNRESTRICTED)
async def server(ctx: Context) -> Optional[str]:
    """Recuperar informações sobre a performance do servidor"""

    build_str = f"bancho.py v{app.settings.VERSION} ({app.settings.DOMAIN})"

    # get info about this process
    proc = psutil.Process(os.getpid())
    uptime = int(time.time() - proc.create_time())

    # get info about our cpu
    with open("/proc/cpuinfo") as f:
        header = "model name\t: "
        trailer = "\n"

        model_names = Counter(
            line[len(header) : -len(trailer)]
            for line in f.readlines()
            if line.startswith("model name")
        )

    # list of all cpus installed with thread count
    cpus_info = " | ".join(f"{v}x {k}" for k, v in model_names.most_common())

    # get system-wide ram usage
    sys_ram = psutil.virtual_memory()

    # output ram usage as `{bancho_used}MB / {sys_used}MB / {sys_total}MB`
    bancho_ram = proc.memory_info()[0]
    ram_values = (bancho_ram, sys_ram.used, sys_ram.total)
    ram_info = " / ".join([f"{v // 1024 ** 2}MB" for v in ram_values])

    # current state of settings
    mirror_search_url = urlparse(app.settings.MIRROR_SEARCH_ENDPOINT).netloc
    mirror_download_url = urlparse(app.settings.MIRROR_DOWNLOAD_ENDPOINT).netloc
    using_osuapi = app.settings.OSU_API_KEY != ""
    advanced_mode = app.settings.DEVELOPER_MODE
    auto_logging = app.settings.AUTOMATICALLY_REPORT_PROBLEMS

    # package versioning info
    # divide up pkg versions, 3 displayed per line, e.g.
    # aiohttp v3.6.3 | aiomysql v0.0.21 | bcrypt v3.2.0
    # cmyui v1.7.3 | datadog v0.40.1 | geoip2 v4.1.0
    # maniera v1.0.0 | mysql-connector-python v8.0.23 | orjson v3.5.1
    # psutil v5.8.0 | py3rijndael v0.3.3 | uvloop v0.15.2
    requirements = []

    for dist in importlib.metadata.distributions():
        requirements.append(f"{dist.name} v{dist.version}")  # type: ignore
    requirements.sort(key=lambda x: x.casefold())

    requirements_info = "\n".join(
        " | ".join(section)
        for section in (requirements[i : i + 3] for i in range(0, len(requirements), 3))
    )

    return "\n".join(
        (
            f"{build_str} | tempo de atividade: {seconds_readable(uptime)}",
            f"cpu(s): {cpus_info}",
            f"ram: {ram_info}",
            f"espelho de pesquisa: {mirror_search_url} | espelho de download: {mirror_download_url}",
            f"conexão com a osu!api: {using_osuapi}",
            f"modo avançado: {advanced_mode} | logging automático: {auto_logging}",
            "",
            "requisitos",
            requirements_info,
        ),
    )


if app.settings.DEVELOPER_MODE:
    """Comandos avançados (e potencialmente perigosos)."""

    # NOTE: some of these commands are potentially dangerous, and only
    # really intended for advanced users looking for access to lower level
    # utilities. Some may give direct access to utilties that could perform
    # harmful tasks to the underlying machine, so use at your own risk.

    from sys import modules as installed_mods

    __py_namespace: dict[str, Any] = globals() | {
        mod: __import__(mod)
        for mod in (
            "asyncio",
            "dis",
            "os",
            "sys",
            "struct",
            "discord",
            "datetime",
            "time",
            "inspect",
            "math",
            "importlib",
        )
        if mod in installed_mods
    }

    @command(Privileges.DEVELOPER)
    async def py(ctx: Context) -> Optional[str]:
        """Permite acesso assíncrono para o interpretador python."""
        # This can be very good for getting used to bancho.py's API; just look
        # around the codebase and find things to play with in your server.
        # Ex: !py return (await app.state.sessions.players.get(name='cmyui')).status.action
        if not ctx.args:
            return "owo"

        # turn our input args into a coroutine definition string.
        definition = "\n ".join(["async def __py(ctx):", " ".join(ctx.args)])

        try:  # def __py(ctx)
            exec(definition, __py_namespace)  # add to namespace
            ret = await __py_namespace["__py"](ctx)  # await it's return
        except Exception as exc:  # return exception in osu! chat
            ret = f"{exc.__class__}: {exc}"

        if "__py" in __py_namespace:
            del __py_namespace["__py"]

        # TODO: perhaps size checks?

        if not isinstance(ret, str):
            ret = pprint.pformat(ret, compact=True)

        return ret


""" Multiplayer commands
# The commands below for multiplayer match management.
# Most commands are open to player usage.
"""

R = TypeVar("R", bound=Optional[str])


def ensure_match(
    f: Callable[[Context, Match], Awaitable[Optional[R]]],
) -> Callable[[Context], Awaitable[Optional[R]]]:
    @wraps(f)
    async def wrapper(ctx: Context) -> Optional[R]:
        match = ctx.player.match

        # multi set is a bit of a special case,
        # as we do some additional checks.
        if match is None:
            # player not in a match
            return None

        if ctx.recipient is not match.chat:
            # message not in match channel
            return None

        if f is not mp_help and (
            ctx.player not in match.refs
            and not ctx.player.priv & Privileges.TOURNEY_MANAGER
        ):
            # doesn't have privs to use !mp commands (allow help).
            return None

        return await f(ctx, match)

    return wrapper


@mp_commands.add(Privileges.UNRESTRICTED, aliases=["h"])
@ensure_match
async def mp_help(ctx: Context, match: Match) -> Optional[str]:
    """Mostra todas as salas de multijogador visíeveis que um jogador pode acessar."""
    prefix = app.settings.COMMAND_PREFIX
    cmds = []

    for cmd in mp_commands.commands:
        if not cmd.doc or ctx.player.priv & cmd.priv != cmd.priv:
            # no doc, or insufficient permissions.
            continue

        cmds.append(f"{prefix}mp {cmd.triggers[0]}: {cmd.doc}")

    return "\n".join(cmds)


@mp_commands.add(Privileges.UNRESTRICTED, aliases=["st"])
@ensure_match
async def mp_start(ctx: Context, match: Match) -> Optional[str]:
    """Começa a partida multijogador, com quaisquer jogadores prontos."""
    if len(ctx.args) > 1:
        return "Sintaxe inválida: !mp start <force/segundos>"

    # this command can be used in a few different ways;
    # !mp start: start the match now (make sure all players are ready)
    # !mp start force: start the match now (don't check for ready)
    # !mp start N: start the match in N seconds (don't check for ready)
    # !mp start cancel: cancel the current match start timer

    if not ctx.args:
        # !mp start
        if match.starting is not None:
            time_remaining = int(match.starting["time"] - time.time())
            return f"Partida começando em {time_remaining} segundos."

        if any([s.status == SlotStatus.not_ready for s in match.slots]):
            return "Nem todos os jogadores estão prontos. (`!mp start force` para ignorar)."
    else:
        if ctx.args[0].isdecimal():
            # !mp start N
            if match.starting is not None:
                time_remaining = int(match.starting["time"] - time.time())
                return f"Partida começando em {time_remaining} segundos."

            # !mp start <seconds>
            duration = int(ctx.args[0])
            if not 0 < duration <= 300:
                return "Tempo selecionado deve estar entre 1-300 segundos."

            def _start() -> None:
                """Remove any pending timers & start the match."""
                # remove start & alert timers
                match.starting = None

                # make sure player didn't leave the
                # match since queueing this start lol...
                if ctx.player not in {slot.player for slot in match.slots}:
                    match.chat.send_bot("Jogador saiu da partida? (cancelado)")
                    return

                match.start()
                match.chat.send_bot("Iniciando partida.")

            def _alert_start(t: int) -> None:
                """Alert the match of the impending start."""
                match.chat.send_bot(f"Partida começando em {t} seconds.")

            # add timers to our match object,
            # so we can cancel them if needed.
            match.starting = {
                "start": app.state.loop.call_later(duration, _start),
                "alerts": [
                    app.state.loop.call_later(duration - t, lambda t=t: _alert_start(t))
                    for t in (60, 30, 10, 5, 4, 3, 2, 1)
                    if t < duration
                ],
                "time": time.time() + duration,
            }

            return f"Partida vai começar em {duration} segundos."
        elif ctx.args[0] in ("cancel", "c"):
            # !mp start cancel
            if match.starting is None:
                return "Temporizador da partida não está ativado!"

            match.starting["start"].cancel()
            for alert in match.starting["alerts"]:
                alert.cancel()

            match.starting = None

            return "Temporizador cancelado."
        elif ctx.args[0] not in ("force", "f"):
            return "Sintaxe inválida: !mp start <force/segundos>"
        # !mp start force simply passes through

    match.start()
    return "Boa sorte!"


@mp_commands.add(Privileges.UNRESTRICTED, aliases=["a"])
@ensure_match
async def mp_abort(ctx: Context, match: Match) -> Optional[str]:
    """Aborta a partida em progresso no modo multijogador."""
    if not match.in_progress:
        return "Abortar o quê?"

    match.unready_players(expected=SlotStatus.playing)

    match.in_progress = False
    match.enqueue(app.packets.match_abort())
    match.enqueue_state()
    return "Partida abortada."


@mp_commands.add(Privileges.UNRESTRICTED)
@ensure_match
async def mp_map(ctx: Context, match: Match) -> Optional[str]:
    """Define o mapa atual da partida por id."""
    if len(ctx.args) != 1 or not ctx.args[0].isdecimal():
        return "Sintaxe inválida: !mp map <beatmapid>"

    map_id = int(ctx.args[0])

    if map_id == match.map_id:
        return "O mapa já está selecionado."

    bmap = await Beatmap.from_bid(map_id)
    if not bmap:
        return "O mapa não foi encontrado."

    match.map_id = bmap.id
    match.map_md5 = bmap.md5
    match.map_name = bmap.full_name

    match.mode = bmap.mode

    match.enqueue_state()
    return f"Selecionado: {bmap.embed}."


@mp_commands.add(Privileges.UNRESTRICTED)
@ensure_match
async def mp_mods(ctx: Context, match: Match) -> Optional[str]:
    """Define os mods atuais da partida, na forma de string."""
    if len(ctx.args) != 1 or len(ctx.args[0]) % 2 != 0:
        return "Sintaxe inválida: !mp mods <mods>"

    mods = Mods.from_modstr(ctx.args[0])
    mods = mods.filter_invalid_combos(match.mode.as_vanilla)

    if match.freemods:
        if ctx.player is match.host:
            # allow host to set speed-changing mods.
            match.mods = mods & SPEED_CHANGING_MODS

        # set slot mods
        slot = match.get_slot(ctx.player)
        assert slot is not None

        slot.mods = mods & ~SPEED_CHANGING_MODS
    else:
        # not freemods, set match mods.
        match.mods = mods

    match.enqueue_state()
    return "Mods da partida atualizados."


@mp_commands.add(Privileges.UNRESTRICTED, aliases=["fm", "fmods"])
@ensure_match
async def mp_freemods(ctx: Context, match: Match) -> Optional[str]:
    """Alterna o estado dos freemods para a partida."""
    if len(ctx.args) != 1 or ctx.args[0] not in ("on", "off"):
        return "Sintaxe inválida: !mp freemods <on/off>"

    if ctx.args[0] == "on":
        # central mods -> all players mods.
        match.freemods = True

        for s in match.slots:
            if s.player is not None:
                # the slot takes any non-speed
                # changing mods from the match.
                s.mods = match.mods & ~SPEED_CHANGING_MODS

        match.mods &= SPEED_CHANGING_MODS
    else:
        # host mods -> central mods.
        match.freemods = False

        host_slot = match.get_host_slot()
        assert host_slot is not None

        # the match keeps any speed-changing mods,
        # and also takes any mods the host has enabled.
        match.mods &= SPEED_CHANGING_MODS
        match.mods |= host_slot.mods

        for s in match.slots:
            if s.player is not None:
                s.mods = Mods.NOMOD

    match.enqueue_state()
    return "Mods livres atualizado."


@mp_commands.add(Privileges.UNRESTRICTED)
@ensure_match
async def mp_host(ctx: Context, match: Match) -> Optional[str]:
    """Define o anfitrião da partida por nome."""
    if len(ctx.args) != 1:
        return "Sintaxe inválida: !mp host <nome>"

    target = app.state.sessions.players.get(name=ctx.args[0])
    if not target:
        return "Não foi possível encontrar um usuário por este nome."

    if target is match.host:
        return "Esta pessoa já é o anfitrião!"

    if target not in {slot.player for slot in match.slots}:
        return "Jogador não foi encontrado na partida."

    match.host_id = target.id

    match.host.enqueue(app.packets.match_transfer_host())
    match.enqueue_state(lobby=True)
    return "Anfitrião da partida foi atualizado."


@mp_commands.add(Privileges.UNRESTRICTED)
@ensure_match
async def mp_randpw(ctx: Context, match: Match) -> Optional[str]:
    """Randomiza a senha atual da partida."""
    match.passwd = secrets.token_hex(8)
    return "Senha da partida foi randomizada."


@mp_commands.add(Privileges.UNRESTRICTED, aliases=["inv"])
@ensure_match
async def mp_invite(ctx: Context, match: Match) -> Optional[str]:
    """Convida um jogador para a partida pelo nome"""
    if len(ctx.args) != 1:
        return "Sintaxe inválida: !mp invite <nome>"

    target = app.state.sessions.players.get(name=ctx.args[0])
    if not target:
        return "Não foi possível encontrar um usuário por este nome."

    if target is app.state.sessions.bot:
        return "Estou muito ocupado!"

    if target is ctx.player:
        return "Não tem como convidar a si mesmo!"

    target.enqueue(app.packets.match_invite(ctx.player, target.name))
    return f"Convidou {target} para a partida."


@mp_commands.add(Privileges.UNRESTRICTED)
@ensure_match
async def mp_addref(ctx: Context, match: Match) -> Optional[str]:
    """Adiciona um juíz para a partida pelo nome."""
    if len(ctx.args) != 1:
        return "Sintaxe inválida: !mp addref <nome>"

    target = app.state.sessions.players.get(name=ctx.args[0])
    if not target:
        return "Não foi possível encontrar um usuário por este nome."

    if target not in {slot.player for slot in match.slots}:
        return "Usuário deve estar na partida atual!"

    if target in match.refs:
        return f"{target} já é um juíz da partida!"

    match._refs.add(target)
    return f"{target.name} adicionado aos juízes da partida."


@mp_commands.add(Privileges.UNRESTRICTED)
@ensure_match
async def mp_rmref(ctx: Context, match: Match) -> Optional[str]:
    """Remove um juíz da partida pelo nome."""
    if len(ctx.args) != 1:
        return "Sintaxe inválida: !mp addref <nome>"

    target = app.state.sessions.players.get(name=ctx.args[0])
    if not target:
        return "Não foi possível encontrar um usuário por este nome."

    if target not in match.refs:
        return f"{target} não é um juíz da partida!"

    if target is match.host:
        return "O anfitrião sempre é o juíz!"

    match._refs.remove(target)
    return f"{target.name} não é mais um juíz da partida."


@mp_commands.add(Privileges.UNRESTRICTED)
@ensure_match
async def mp_listref(ctx: Context, match: Match) -> Optional[str]:
    """Lista todos os juízes da partida"""
    return ", ".join(map(str, match.refs)) + "."


@mp_commands.add(Privileges.UNRESTRICTED)
@ensure_match
async def mp_lock(ctx: Context, match: Match) -> Optional[str]:
    """Tranca todas as vagas vazias da partida."""
    for slot in match.slots:
        if slot.status == SlotStatus.open:
            slot.status = SlotStatus.locked

    match.enqueue_state()
    return "Todas as vagas vazias foram bloqueadas."


@mp_commands.add(Privileges.UNRESTRICTED)
@ensure_match
async def mp_unlock(ctx: Context, match: Match) -> Optional[str]:
    """Destranca todas as vagas trancadas da partida."""
    for slot in match.slots:
        if slot.status == SlotStatus.locked:
            slot.status = SlotStatus.open

    match.enqueue_state()
    return "Todas as vagas trancadas foram destrancadas."


@mp_commands.add(Privileges.UNRESTRICTED)
@ensure_match
async def mp_teams(ctx: Context, match: Match) -> Optional[str]:
    """Muda o tipo de time da partida."""
    if len(ctx.args) != 1:
        return "Sintaxe inválida: !mp teams <type>"

    team_type = ctx.args[0]

    if team_type in ("ffa", "freeforall", "head-to-head"):
        match.team_type = MatchTeamTypes.head_to_head
    elif team_type in ("tag", "coop", "co-op", "tag-coop"):
        match.team_type = MatchTeamTypes.tag_coop
    elif team_type in ("teams", "team-vs", "teams-vs"):
        match.team_type = MatchTeamTypes.team_vs
    elif team_type in ("tag-teams", "tag-team-vs", "tag-teams-vs"):
        match.team_type = MatchTeamTypes.tag_team_vs
    else:
        return "Tipo de time desconhecido. (ffa, tag, teams, tag-teams)"

    # find the new appropriate default team.
    # defaults are (ffa: neutral, teams: red).
    if match.team_type in (MatchTeamTypes.head_to_head, MatchTeamTypes.tag_coop):
        new_t = MatchTeams.neutral
    else:
        new_t = MatchTeams.red

    # change each active slots team to
    # fit the correspoding team type.
    for s in match.slots:
        if s.player is not None:
            s.team = new_t

    if match.is_scrimming:
        # reset score if scrimming.
        match.reset_scrim()

    match.enqueue_state()
    return "O tipo de time foi atualizado."


@mp_commands.add(Privileges.UNRESTRICTED, aliases=["cond"])
@ensure_match
async def mp_condition(ctx: Context, match: Match) -> Optional[str]:
    """Muda a condição de vitória da partida."""
    if len(ctx.args) != 1:
        return "Sintaxe inválida: !mp condition <tipo>"

    cond = ctx.args[0]

    if cond == "pp":
        # special case - pp can't actually be used as an ingame
        # win condition, but bancho.py allows it to be passed into
        # this command during a scrims to use pp as a win cond.
        if not match.is_scrimming:
            return "PP só pode ser usado como uma condição de vitória durante amistosos."
        if match.use_pp_scoring:
            return "Pontuação por PP já está ativada."

        match.use_pp_scoring = True
    else:
        if match.use_pp_scoring:
            match.use_pp_scoring = False

        if cond == "score":
            match.win_condition = MatchWinConditions.score
        elif cond in ("accuracy", "acc"):
            match.win_condition = MatchWinConditions.accuracy
        elif cond == "combo":
            match.win_condition = MatchWinConditions.combo
        elif cond in ("scorev2", "v2"):
            match.win_condition = MatchWinConditions.scorev2
        else:
            return "Condição de vitória inválida. (score, acc, combo, scorev2, *pp)"

    match.enqueue_state(lobby=False)
    return "Condição de vitória atualizada."


@mp_commands.add(Privileges.UNRESTRICTED, aliases=["autoref"])
@ensure_match
async def mp_scrim(ctx: Context, match: Match) -> Optional[str]:
    """Começa um amistoso na partida atual."""
    r_match = regexes.BEST_OF.fullmatch(ctx.args[0])
    if len(ctx.args) != 1 or not r_match:
        return "Sintaxe inválida: !mp scrim <md#>"

    best_of = int(r_match[1])
    if not 0 <= best_of < 16:
        return "Melhor deve estar entre 0-15."

    winning_pts = (best_of // 2) + 1

    if winning_pts != 0:
        # setting to real num
        if match.is_scrimming:
            return "Amistoso já está acontecendo!"

        if best_of % 2 == 0:
            return "MD# deve ser um número ímpar!"

        match.is_scrimming = True
        msg = (
            f"Um amistoso foi iniciado por {ctx.player.name}; "
            f"primeiro a conseguir {winning_pts} pontos, vence. Boa sorte!"
        )
    else:
        # setting to 0
        if not match.is_scrimming:
            return "Amistoso não está acontecendo!"

        match.is_scrimming = False
        match.reset_scrim()
        msg = "Amistoso cancelado."

    match.winning_pts = winning_pts
    return msg


@mp_commands.add(Privileges.UNRESTRICTED, aliases=["end"])
@ensure_match
async def mp_endscrim(ctx: Context, match: Match) -> Optional[str]:
    """Termina o amistoso atual da partida."""
    if not match.is_scrimming:
        return "Não está acontecendo o amistoso."

    match.is_scrimming = False
    match.reset_scrim()
    return "Amistoso terminou."  # TODO: final score (get_score method?)


@mp_commands.add(Privileges.UNRESTRICTED, aliases=["rm"])
@ensure_match
async def mp_rematch(ctx: Context, match: Match) -> Optional[str]:
    """Reinicia o amistoso, ou desfaz o último ponto da partida."""
    if ctx.args:
        return "Sintaxe inválida: !mp rematch"

    if ctx.player is not match.host:
        return "Apenas disponível para o anfitrião."

    if not match.is_scrimming:
        if match.winning_pts == 0:
            msg = "Não está em amistoso; para começar um, use !mp scrim."
        else:
            # re-start scrimming with old points
            match.is_scrimming = True
            msg = (
                f"Uma revanche foi iniciada por {ctx.player.name}; "
                f"o primeiro a fazer {match.winning_pts} pontos, vence. Boa sorte!"
            )
    else:
        # reset the last match point awarded
        if not match.winners:
            return "Nenhum ponto foi ganho ainda."

        recent_winner = match.winners[-1]
        if recent_winner is None:
            return "O último ponto foi um empate."

        match.match_points[recent_winner] -= 1  # TODO: team name
        match.winners.pop()

        msg = f"Um ponto foi deduzido de {recent_winner}."

    return msg


@mp_commands.add(Privileges.ADMINISTRATOR, aliases=["f"], hidden=True)
@ensure_match
async def mp_force(ctx: Context, match: Match) -> Optional[str]:
    """Força um jogador na partida pelo nome."""
    # NOTE: this overrides any limits such as silences or passwd.
    if len(ctx.args) != 1:
        return "Sintaxe inválida: !mp force <name>"

    target = app.state.sessions.players.get(name=ctx.args[0])
    if not target:
        return "Não foi possível encontrar um usuário por este nome."

    target.join_match(match, match.passwd)
    return "Bem-vindo."


# mappool-related mp commands


@mp_commands.add(Privileges.UNRESTRICTED, aliases=["lp"])
@ensure_match
async def mp_loadpool(ctx: Context, match: Match) -> Optional[str]:
    """Carrega uma mappool na partida atual."""
    if len(ctx.args) != 1:
        return "Sintaxe inválida: !mp loadpool <nome>"

    if ctx.player is not match.host:
        return "Apenas disponível para o anfitrião."

    name = ctx.args[0]

    pool = app.state.sessions.pools.get_by_name(name)
    if not pool:
        return "Não existe uma mappool com esse nome!"

    if match.pool is pool:
        return f"{pool!r} já está selecionada!"

    match.pool = pool
    return f"{pool!r} selecionada."


@mp_commands.add(Privileges.UNRESTRICTED, aliases=["ulp"])
@ensure_match
async def mp_unloadpool(ctx: Context, match: Match) -> Optional[str]:
    """Descarrega a mappool da partida atual."""
    if ctx.args:
        return "Sintaxe inválida: !mp unloadpool"

    if ctx.player is not match.host:
        return "Apenas disponível para o anfitrião."

    if not match.pool:
        return "Não há mappool selecionada na partida."

    match.pool = None
    return "Mappool descarregada."


@mp_commands.add(Privileges.UNRESTRICTED)
@ensure_match
async def mp_ban(ctx: Context, match: Match) -> Optional[str]:
    """Bane um mapa da mappool carregada na partida."""
    if len(ctx.args) != 1:
        return "Sintaxe inválida: !mp ban <ban>"

    if not match.pool:
        return "Não há uma mappool carregada na partida."

    mods_slot = ctx.args[0]

    # separate mods & slot
    r_match = regexes.MAPPOOL_PICK.fullmatch(mods_slot)
    if not r_match:
        return "Sintaxe inválida de escolha; exemplo correto: HD2"

    # not calling mods.filter_invalid_combos here intentionally.
    mods = Mods.from_modstr(r_match[1])
    slot = int(r_match[2])

    if (mods, slot) not in match.pool.maps:
        return f"Found no {mods_slot} pick in the pool."

    if (mods, slot) in match.bans:
        return "Esse mapa já foi banido!"

    match.bans.add((mods, slot))
    return f"{mods_slot} banido."


@mp_commands.add(Privileges.UNRESTRICTED)
@ensure_match
async def mp_unban(ctx: Context, match: Match) -> Optional[str]:
    """Desbane um mapa da mappool carregada na partida."""
    if len(ctx.args) != 1:
        return "Sintaxe inválida: !mp unban <ban>"

    if not match.pool:
        return "Não há uma mappool carregada na partida."

    mods_slot = ctx.args[0]

    # separate mods & slot
    r_match = regexes.MAPPOOL_PICK.fullmatch(mods_slot)
    if not r_match:
        return "Sintaxe inválida de escolha; exemplo correto: HD2"

    # not calling mods.filter_invalid_combos here intentionally.
    mods = Mods.from_modstr(r_match[1])
    slot = int(r_match[2])

    if (mods, slot) not in match.pool.maps:
        return f"Não existe {mods_slot} na mappool."

    if (mods, slot) not in match.bans:
        return "Essa escolha não está banida atualmente."

    match.bans.remove((mods, slot))
    return f"{mods_slot} desbanido."


@mp_commands.add(Privileges.UNRESTRICTED)
@ensure_match
async def mp_pick(ctx: Context, match: Match) -> Optional[str]:
    """Escolhe um mapa da mappool carregada na partida."""
    if len(ctx.args) != 1:
        return "Sintaxe inválida: !mp pick <pick>"

    if not match.pool:
        return "Não há uma mappool carregada na partida."

    mods_slot = ctx.args[0]

    # separate mods & slot
    r_match = regexes.MAPPOOL_PICK.fullmatch(mods_slot)
    if not r_match:
        return "Sintaxe inválida de escolha; exemplo correto: HD2"

    # not calling mods.filter_invalid_combos here intentionally.
    mods = Mods.from_modstr(r_match[1])
    slot = int(r_match[2])

    if (mods, slot) not in match.pool.maps:
        return f"Não existe {mods_slot} na mappool."

    if (mods, slot) in match.bans:
        return f"{mods_slot} foi banido, e você não pode escolher."

    # update match beatmap to the picked map.
    bmap = match.pool.maps[(mods, slot)]
    match.map_md5 = bmap.md5
    match.map_id = bmap.id
    match.map_name = bmap.full_name

    # TODO: some kind of abstraction allowing
    # for something like !mp pick fm.
    if match.freemods:
        # if freemods are enabled, disable them.
        match.freemods = False

        for s in match.slots:
            if s.player is not None:
                s.mods = Mods.NOMOD

    # update match mods to the picked map.
    match.mods = mods

    match.enqueue_state()

    return f"Picked {bmap.embed}. ({mods_slot})"


""" Mappool management commands
# The commands below are for event managers
# and tournament hosts/referees to help automate
# tedious processes of running tournaments.
"""


@pool_commands.add(Privileges.TOURNEY_MANAGER, aliases=["h"], hidden=True)
async def pool_help(ctx: Context) -> Optional[str]:
    """Mostra todos os comandos de mappool que um jogador pode usar."""
    prefix = app.settings.COMMAND_PREFIX
    cmds = []

    for cmd in pool_commands.commands:
        if not cmd.doc or ctx.player.priv & cmd.priv != cmd.priv:
            # no doc, or insufficient permissions.
            continue

        cmds.append(f"{prefix}pool {cmd.triggers[0]}: {cmd.doc}")

    return "\n".join(cmds)


@pool_commands.add(Privileges.TOURNEY_MANAGER, aliases=["c"], hidden=True)
async def pool_create(ctx: Context) -> Optional[str]:
    """Adiciona uma mappool ao banco de dados."""
    if len(ctx.args) != 1:
        return "Sintaxe inválida: !pool create <nome>"

    name = ctx.args[0]

    if app.state.sessions.pools.get_by_name(name):
        return "Uma pool com esse nome já existe!"

    # insert pool into db
    await app.state.services.database.execute(
        "INSERT INTO tourney_pools "
        "(name, created_at, created_by) "
        "VALUES (:name, NOW(), :user_id)",
        {"name": name, "user_id": ctx.player.id},
    )

    # add to cache (get from sql for id & time)
    row = await app.state.services.database.fetch_one(
        "SELECT * FROM tourney_pools WHERE name = :name",
        {"name": name},
    )
    assert row is not None

    row = dict(row)  # make mutable copy

    pool_creator = await app.state.sessions.players.from_cache_or_sql(
        id=row["created_by"],
    )
    assert pool_creator is not None

    app.state.sessions.pools.append(
        MapPool(
            id=row["id"],
            name=row["name"],
            created_at=row["created_at"],
            created_by=pool_creator,
        ),
    )

    return f"{name} criada."


@pool_commands.add(Privileges.TOURNEY_MANAGER, aliases=["del", "d"], hidden=True)
async def pool_delete(ctx: Context) -> Optional[str]:
    """Remove uma mappool do banco de dados."""
    if len(ctx.args) != 1:
        return "Sintaxe inválida: !pool delete <nome>"

    name = ctx.args[0]

    pool = app.state.sessions.pools.get_by_name(name)
    if not pool:
        return "Não foi possível achar uma mappool com esse nome."

    # delete from db
    await app.state.services.database.execute(
        "DELETE FROM tourney_pools WHERE id = :pool_id",
        {"pool_id": pool.id},
    )

    await app.state.services.database.execute(
        "DELETE FROM tourney_pool_maps WHERE pool_id = :pool_id",
        {"pool_id": pool.id},
    )

    # remove from cache
    app.state.sessions.pools.remove(pool)

    return f"{name} deletada."


@pool_commands.add(Privileges.TOURNEY_MANAGER, aliases=["a"], hidden=True)
async def pool_add(ctx: Context) -> Optional[str]:
    """Adiciona um novo mapa para uma mappool no banco de dados"""
    if len(ctx.args) != 2:
        return "Sintaxe inválida: !pool add <nome> <escolha>"

    if ctx.player.last_np is None or time.time() >= ctx.player.last_np["timeout"]:
        return "Por favor, dê /np em um mapa antes."

    name, mods_slot = ctx.args
    mods_slot = mods_slot.upper()  # ocd
    bmap = ctx.player.last_np["bmap"]

    # separate mods & slot
    r_match = regexes.MAPPOOL_PICK.fullmatch(mods_slot)
    if not r_match:
        return "Sintaxe inválida de escolha; exemplo correto: HD2"

    if len(r_match[1]) % 2 != 0:
        return "Mods inválidos."

    # not calling mods.filter_invalid_combos here intentionally.
    mods = Mods.from_modstr(r_match[1])
    slot = int(r_match[2])

    pool = app.state.sessions.pools.get_by_name(name)
    if not pool:
        return "Não foi possível achar uma mappool com esse nome."

    if (mods, slot) in pool.maps:
        return f"{mods_slot} is already {pool.maps[(mods, slot)].embed}!"

    if bmap in pool.maps.values():
        return "O mapa já está na mappool."

    # insert into db
    await app.state.services.database.execute(
        "INSERT INTO tourney_pool_maps "
        "(map_id, pool_id, mods, slot) "
        "VALUES (:map_id, :pool_id, :mods, :slot)",
        {"map_id": bmap.id, "pool_id": pool.id, "mods": mods, "slot": slot},
    )

    # add to cache
    pool.maps[(mods, slot)] = bmap

    return f"{bmap.embed} adicionado a {name} como {mods_slot}."


@pool_commands.add(Privileges.TOURNEY_MANAGER, aliases=["rm", "r"], hidden=True)
async def pool_remove(ctx: Context) -> Optional[str]:
    """Remove um mapa da mappool no banco de dados."""
    if len(ctx.args) != 2:
        return "Sintaxe inválida: !pool remove <nome> <escolha>"

    name, mods_slot = ctx.args
    mods_slot = mods_slot.upper()  # ocd

    # separate mods & slot
    r_match = regexes.MAPPOOL_PICK.fullmatch(mods_slot)
    if not r_match:
        return "Sintaxe inválida de escolha; exemplo correto: HD2"

    # not calling mods.filter_invalid_combos here intentionally.
    mods = Mods.from_modstr(r_match[1])
    slot = int(r_match[2])

    pool = app.state.sessions.pools.get_by_name(name)
    if not pool:
        return "Não foi possível achar uma mappool com esse nome."

    if (mods, slot) not in pool.maps:
        return f"Não existe {mods_slot} na mappool."

    # delete from db
    await app.state.services.database.execute(
        "DELETE FROM tourney_pool_maps WHERE mods = :mods AND slot = :slot",
        {"mods": mods, "slot": slot},
    )

    # remove from cache
    del pool.maps[(mods, slot)]

    return f"{mods_slot} removido de {name}."


@pool_commands.add(Privileges.TOURNEY_MANAGER, aliases=["l"], hidden=True)
async def pool_list(ctx: Context) -> Optional[str]:
    """Lista a informação de todas as mappools que existem."""
    pools = app.state.sessions.pools
    if not pools:
        return "Não existe nenhuma mappool."

    l = [f"Mappools ({len(pools)})"]

    for pool in pools:
        l.append(
            f"[{pool.created_at:%Y-%m-%d}] {pool.id}. "
            f"{pool.name}, por {pool.created_by}.",
        )

    return "\n".join(l)


@pool_commands.add(Privileges.TOURNEY_MANAGER, aliases=["i"], hidden=True)
async def pool_info(ctx: Context) -> Optional[str]:
    """Obtêm toda a informação de uma mappool específica."""
    if len(ctx.args) != 1:
        return "Sintaxe inválida: !pool info <nome>"

    name = ctx.args[0]

    pool = app.state.sessions.pools.get_by_name(name)
    if not pool:
        return "Não foi possível achar uma mappool com esse nome."

    _time = pool.created_at.strftime("%H:%M:%S%p")
    _date = pool.created_at.strftime("%Y-%m-%d")
    datetime_fmt = f"Criado em {_time} no dia {_date}"
    l = [f"{pool.id}. {pool.name}, por {pool.created_by} | {datetime_fmt}."]

    for (mods, slot), bmap in sorted(
        pool.maps.items(),
        key=lambda x: (Mods.to_string(x[0][0]), x[0][1]),
    ):
        l.append(f"{mods!r}{slot}: {bmap.embed}")

    return "\n".join(l)


""" Clan managment commands
# The commands below are for managing bancho.py
# clans, for users, clan staff, and server staff.
"""


@clan_commands.add(Privileges.UNRESTRICTED, aliases=["h"])
async def clan_help(ctx: Context) -> Optional[str]:
    """Mostra todos os comandos documentados de clã que um jogador pode usar."""
    prefix = app.settings.COMMAND_PREFIX
    cmds = []

    for cmd in clan_commands.commands:
        if not cmd.doc or ctx.player.priv & cmd.priv != cmd.priv:
            # no doc, or insufficient permissions.
            continue

        cmds.append(f"{prefix}clan {cmd.triggers[0]}: {cmd.doc}")

    return "\n".join(cmds)


@clan_commands.add(Privileges.UNRESTRICTED, aliases=["c"])
async def clan_create(ctx: Context) -> Optional[str]:
    """Criar um clã com uma tag e nome dados."""
    if len(ctx.args) < 2:
        return "Sintaxe inválida: !clan create <tag> <nome>"

    tag = ctx.args[0].upper()
    if not 1 <= len(tag) <= 6:
        return "Tag do clã deve ter de 1 a 6 caracteres."

    name = " ".join(ctx.args[1:])
    if not 2 <= len(name) <= 16:
        return "Nome do clã deve ter de 2 a 16 caracteres."

    if ctx.player.clan:
        return f"Você já é um membro de {ctx.player.clan}!"

    if app.state.sessions.clans.get(name=name):
        return "Esse nome já é utilizado por outro clã."

    if app.state.sessions.clans.get(tag=tag):
        return "Essa tag já é utilizada por outro clã."

    created_at = datetime.now()

    # add clan to sql
    clan = await clans_repo.create(
        name=name,
        tag=tag,
        owner=ctx.player.id,
    )

    # add clan to cache
    clan = Clan(
        id=clan["id"],
        name=name,
        tag=tag,
        created_at=created_at,
        owner_id=ctx.player.id,
    )
    app.state.sessions.clans.append(clan)

    # set owner's clan & clan priv (cache & sql)
    ctx.player.clan = clan
    ctx.player.clan_priv = ClanPrivileges.Owner

    clan.owner_id = ctx.player.id
    clan.member_ids.add(ctx.player.id)

    await players_repo.update(
        ctx.player.id,
        clan_id=clan.id,
        clan_priv=ClanPrivileges.Owner,
    )

    # announce clan creation
    announce_chan = app.state.sessions.channels["#announce"]
    if announce_chan:
        msg = f"\x01ACTION fundou {clan!r}."
        announce_chan.send(msg, sender=ctx.player, to_self=True)

    return f"{clan!r} criado."


@clan_commands.add(Privileges.UNRESTRICTED, aliases=["delete", "d"])
async def clan_disband(ctx: Context) -> Optional[str]:
    """Desfazer o clã (administradores podem desfazer outros clãs)."""
    if ctx.args:
        # disband a specified clan by tag
        if ctx.player not in app.state.sessions.players.staff:
            return "Somente administradores podem desfazer o clã de outras pessoas."

        clan = app.state.sessions.clans.get(tag=" ".join(ctx.args).upper())
        if not clan:
            return "Não foi possível achar um clã por esse nome."
    else:
        # disband the player's clan
        clan = ctx.player.clan
        if not clan:
            return "Você não é membro de nenhum clã!"

    await clans_repo.delete(clan.id)
    app.state.sessions.clans.remove(clan)

    # remove all members from the clan,
    # reset their clan privs (cache & sql).
    # NOTE: only online players need be to be uncached.
    for member_id in clan.member_ids:
        await players_repo.update(member_id, clan_id=0, clan_priv=0)

        member = app.state.sessions.players.get(id=member_id)
        if member:
            member.clan = None
            member.clan_priv = None

    # announce clan disbanding
    announce_chan = app.state.sessions.channels["#announce"]
    if announce_chan:
        msg = f"\x01ACTION desfez {clan!r}."
        announce_chan.send(msg, sender=ctx.player, to_self=True)

    return f"{clan!r} desfeito."


@clan_commands.add(Privileges.UNRESTRICTED, aliases=["i"])
async def clan_info(ctx: Context) -> Optional[str]:
    """Obtêm a informação de um clã pela sua tag."""
    if not ctx.args:
        return "Sintaxe inválida: !clan info <tag>"

    clan = app.state.sessions.clans.get(tag=" ".join(ctx.args).upper())
    if not clan:
        return "Não foi possível achar um clã por essa tag."

    msg = [f"{clan!r} | Fundado em {clan.created_at:%d %b, %Y}."]

    # get members privs from sql
    clan_members = await players_repo.fetch_many(clan_id=clan.id)
    for member in sorted(clan_members, key=lambda m: m["clan_priv"], reverse=True):
        priv_str = ("Member", "Officer", "Owner")[member["clan_priv"] - 1]
        msg.append(f"[{priv_str}] {member['name']}")

    return "\n".join(msg)


@clan_commands.add(Privileges.UNRESTRICTED)
async def clan_leave(ctx: Context):
    """Sai do clã do qual você faz parte."""
    if not ctx.player.clan:
        return "Você não está em um clã."
    elif ctx.player.clan_priv == ClanPrivileges.Owner:
        return "Você deve tranferir a liderança do seu clã antes de sair, ou você pode desfazer o clã usando !clan disband."

    await ctx.player.clan.remove_member(ctx.player)
    return f"Você saiu do clã {ctx.player.clan!r} com sucesso."


# TODO: !clan inv, !clan join, !clan leave


@clan_commands.add(Privileges.UNRESTRICTED, aliases=["l"])
async def clan_list(ctx: Context) -> Optional[str]:
    """Lista a informação de todos os clãs existentes."""
    if ctx.args:
        if len(ctx.args) != 1 or not ctx.args[0].isdecimal():
            return "Sintaxe inválida: !clan list (página)"
        else:
            offset = 25 * int(ctx.args[0])
    else:
        offset = 0

    total_clans = len(app.state.sessions.clans)
    if offset >= total_clans:
        return "Não existe nenhum clã."

    msg = [f"bancho.py listou ({total_clans} clãs no total)."]

    for idx, clan in enumerate(app.state.sessions.clans, offset):
        msg.append(f"{idx + 1}. {clan!r}")

    return "\n".join(msg)


class CommandResponse(TypedDict):
    resp: Optional[str]
    hidden: bool


async def process_commands(
    player: Player,
    target: Union["Channel", Player],
    msg: str,
) -> Optional[CommandResponse]:
    # response is either a CommandResponse if we hit a command,
    # or simply False if we don't have any command hits.
    start_time = clock_ns()

    prefix_len = len(app.settings.COMMAND_PREFIX)
    trigger, *args = msg[prefix_len:].strip().split(" ")

    # case-insensitive triggers
    trigger = trigger.lower()

    # check if any command sets match.
    for cmd_set in command_sets:
        if trigger == cmd_set.trigger:
            if not args:
                args = ["help"]

            trigger, *args = args  # get subcommand

            # case-insensitive triggers
            trigger = trigger.lower()

            commands = cmd_set.commands
            break
    else:
        # no set commands matched, check normal commands.
        commands = regular_commands

    for cmd in commands:
        if trigger in cmd.triggers and player.priv & cmd.priv == cmd.priv:
            # found matching trigger with sufficient privs
            try:
                res = await cmd.callback(
                    Context(
                        player=player,
                        trigger=trigger,
                        args=args,
                        recipient=target,
                    ),
                )
            except Exception:
                # print exception info to the console,
                # but do not break the player's session.
                traceback.print_exc()

                res = "Um erro inesperado aconteceu durante a execução desse comando."

            if res is not None:
                # we have a message to return, include elapsed time
                elapsed = app.logging.magnitude_fmt_time(clock_ns() - start_time)
                return {"resp": f"{res} | Tempo de execução: {elapsed}", "hidden": cmd.hidden}
            else:
                # no message to return
                return {"resp": None, "hidden": False}

    return None<|MERGE_RESOLUTION|>--- conflicted
+++ resolved
@@ -908,16 +908,11 @@
     if target.priv & Privileges.STAFF and not ctx.player.priv & Privileges.DEVELOPER:
         return "Apenas desenvolvedores podem gerir membros da staff."
 
-<<<<<<< HEAD
-    if t.restricted:
-        return f"{t} já está restrito!"
-    
-    if t.id == 1:
-        return f"Você não pode banir o fubicabot."
-=======
     if target.restricted:
         return f"{target} já está restrito!"
->>>>>>> 9484e8d8
+    
+    if target.id == 1:
+        return f"Você não pode banir o fubicabot."
 
     reason = " ".join(ctx.args[1:])
 
@@ -927,34 +922,27 @@
     await target.restrict(admin=ctx.player, reason=reason)
 
     # refresh their client state
-<<<<<<< HEAD
-    if t.online:
-        t.logout()
+    if target.online:
+        target.logout()
         
     key_owner = await app.state.services.database.fetch_one(
-        f"SELECT user_id_created FROM register_keys WHERE user_id_used = {t.id}"
+        f"SELECT user_id_created FROM register_keys WHERE user_id_used = {target.id}"
     )
     
-    if not (u := await app.state.sessions.players.from_cache_or_sql(id=dict(key_owner).get("user_id_created"))):
-        return f"{t} foi restrito."        
+    u = await app.state.sessions.players.from_cache_or_sql(id=dict(key_owner).get("user_id_created"))
+    if not u:
+        return f"{target} foi restrito."        
     
     if u.restricted or u.id == 1:
-        return f"{t} foi restrito."
+        return f"{target} foi restrito."
     
-    reason = f"Banido devido a {t}: {reason}, um jogador convidado ser banido."
+    reason = f"Banido por convidar {target}, que foi banido por: {reason}."
     await u.restrict(admin=ctx.player, reason=reason)
     
     if u.online:
         u.logout()
         
-    return f"{t} foi restrito, e {u} também foi por ter convidado."
-
-=======
-    if target.online:
-        target.logout()
-
-    return f"{target} foi restrito."
->>>>>>> 9484e8d8
+    return f"{target} foi restrito, e {u} também foi por ter convidado."
 
 
 @command(Privileges.ADMINISTRATOR, hidden=True)
