from __future__ import annotations

import asyncio
import copy
import importlib
import math
import os
import pprint
import random
import secrets
import signal
import struct
import time
import traceback
import uuid
from collections import Counter
from dataclasses import dataclass
from datetime import datetime
from functools import wraps
from pathlib import Path
from time import perf_counter_ns as clock_ns
from typing import Any
from typing import Awaitable
from typing import Callable
from typing import Mapping
from typing import NamedTuple
from typing import NoReturn
from typing import Optional
from typing import Sequence
from typing import TYPE_CHECKING
from typing import TypedDict
from typing import TypeVar
from typing import Union

import psutil
import timeago
from pytimeparse.timeparse import timeparse

import app.logging
import app.packets
import app.settings
import app.state
import app.usecases.performance
import app.utils
from app.constants import regexes
from app.constants.gamemodes import GameMode
from app.constants.gamemodes import GAMEMODE_REPR_LIST
from app.constants.mods import Mods
from app.constants.mods import SPEED_CHANGING_MODS
from app.constants.privileges import ClanPrivileges
from app.constants.privileges import Privileges
from app.objects.beatmap import Beatmap
from app.objects.beatmap import ensure_local_osu_file
from app.objects.beatmap import RankedStatus
from app.objects.clan import Clan
from app.objects.match import MapPool
from app.objects.match import Match
from app.objects.match import MatchTeams
from app.objects.match import MatchTeamTypes
from app.objects.match import MatchWinConditions
from app.objects.match import SlotStatus
from app.objects.player import Player
from app.objects.score import SubmissionStatus
from app.usecases.performance import ScoreDifficultyParams
from app.utils import make_safe_name
from app.utils import seconds_readable

try:
    from oppai_ng.oppai import OppaiWrapper
except ModuleNotFoundError:
    pass  # utils will handle this for us

if TYPE_CHECKING:
    from app.objects.channel import Channel


BEATMAPS_PATH = Path.cwd() / ".data/osu"


@dataclass
class Context:
    player: Player
    trigger: str
    args: Sequence[str]

    recipient: Union[Channel, Player]


Callback = Callable[[Context], Awaitable[Optional[str]]]


class Command(NamedTuple):
    triggers: list[str]
    callback: Callback
    priv: Privileges
    hidden: bool
    doc: Optional[str]


class CommandSet:
    def __init__(self, trigger: str, doc: str) -> None:
        self.trigger = trigger
        self.doc = doc

        self.commands: list[Command] = []

    def add(
        self,
        priv: Privileges,
        aliases: list[str] = [],
        hidden: bool = False,
    ) -> Callable[[Callback], Callback]:
        def wrapper(f: Callback) -> Callback:
            self.commands.append(
                Command(
                    # NOTE: this method assumes that functions without any
                    # triggers will be named like '{self.trigger}_{trigger}'.
                    triggers=(
                        [f.__name__.removeprefix(f"{self.trigger}_").strip()] + aliases
                    ),
                    callback=f,
                    priv=priv,
                    hidden=hidden,
                    doc=f.__doc__,
                ),
            )

            return f

        return wrapper


# TODO: refactor help commands into some base ver
#       since they're all the same anyways lol.

# not sure if this should be in glob or not,
# trying to think of some use cases lol..
regular_commands = []
command_sets = [
    mp_commands := CommandSet("mp", "Comandos de Multiplayer."),
    pool_commands := CommandSet("pool", "Comandos de Mappool."),
    clan_commands := CommandSet("clan", "Comandos de Clã."),
]


def command(
    priv: Privileges,
    aliases: list[str] = [],
    hidden: bool = False,
) -> Callable[[Callback], Callback]:
    def wrapper(f: Callback) -> Callback:
        regular_commands.append(
            Command(
                callback=f,
                priv=priv,
                hidden=hidden,
                triggers=[f.__name__.strip("_")] + aliases,
                doc=f.__doc__,
            ),
        )

        return f

    return wrapper


""" User commands
# The commands below are not considered dangerous,
# and are granted to any unbanned players.
"""


@command(Privileges.UNRESTRICTED, aliases=["", "h"], hidden=True)
async def _help(ctx: Context) -> Optional[str]:
    """Mostra todos os comandos documentados que um jogador consegue usar."""
    prefix = app.settings.COMMAND_PREFIX
    l = ["Comandos individuais", "-----------"]

    for cmd in regular_commands:
        if not cmd.doc or ctx.player.priv & cmd.priv != cmd.priv:
            # no doc, or insufficient permissions.
            continue

        l.append(f"{prefix}{cmd.triggers[0]}: {cmd.doc}")

    l.append("")  # newline
    l.extend(["Conjuntos de comandos", "-----------"])

    for cmd_set in command_sets:
        l.append(f"{prefix}{cmd_set.trigger}: {cmd_set.doc}")

    return "\n".join(l)


@command(Privileges.UNRESTRICTED)
async def roll(ctx: Context) -> Optional[str]:
    """Roda um dado de n lados onde n é o número que você vai dar. (padrão 100)"""
    if ctx.args and ctx.args[0].isdecimal():
        max_roll = min(int(ctx.args[0]), 0x7FFF)
    else:
        max_roll = 100

    if max_roll == 0:
        return "Rodar o quê?"

    points = random.randrange(0, max_roll)
    return f"{ctx.player.name} rolou {points} pontos!"


@command(Privileges.UNRESTRICTED, hidden=True)
async def block(ctx: Context) -> Optional[str]:
    """Bloqueia a comunicação de outro usuário com você."""
    target = await app.state.sessions.players.from_cache_or_sql(name=" ".join(ctx.args))

    if not target:
        return "Usuário não encontrado."

    if target is app.state.sessions.bot or target is ctx.player:
        return "Quê?"

    if target.id in ctx.player.blocks:
        return f"{target.name} já está bloqueado!"

    if target.id in ctx.player.friends:
        ctx.player.friends.remove(target.id)

    await ctx.player.add_block(target)
    return f"Adicionou {target.name} aos usuários bloqueados."


@command(Privileges.UNRESTRICTED, hidden=True)
async def unblock(ctx: Context) -> Optional[str]:
    """Desbloqueia a comunicação de outro usuário com você."""
    target = await app.state.sessions.players.from_cache_or_sql(name=" ".join(ctx.args))

    if not target:
        return "Usuário não encontrado."

    if target is app.state.sessions.bot or target is ctx.player:
        return "Quê?"

    if target.id not in ctx.player.blocks:
        return f"{target.name} não está bloqueado!"

    await ctx.player.remove_block(target)
    return f"Removeu {target.name} dos usuários bloqueados."


@command(Privileges.UNRESTRICTED)
async def reconnect(ctx: Context) -> Optional[str]:
    """Desconecta e reconecta um jogador (ou si) ao servidor."""
    if ctx.args:
        # !reconnect <player>
        if not ctx.player.priv & Privileges.ADMINISTRATOR:
            return None  # requires admin

        target = app.state.sessions.players.get(name=" ".join(ctx.args))
        if not target:
            return "Jogador não encontrado."
    else:
        # !reconnect
        target = ctx.player

    target.logout()

    return None


@command(Privileges.DONATOR)
async def changename(ctx: Context) -> Optional[str]:
    """Muda o seu nome de usuário."""
    name = " ".join(ctx.args).strip()

    if not regexes.USERNAME.match(name):
        return "Deve ter de 2-15 caracteres de tamanho."

    if "_" in name and " " in name:
        return 'Pode conter "_" e " ", mas não ambos.'

    if name in app.settings.DISALLOWED_NAMES:
        return "Nome não permitido; escolha outro."

    safe_name = make_safe_name(name)

    if await app.state.services.database.fetch_one(
        "SELECT 1 FROM users WHERE safe_name = :safe_name",
        {"safe_name": safe_name},
    ):
        return "Outro jogador já possui esse nome."

    # all checks passed, update their name
    await app.state.services.database.execute(
        "UPDATE users SET name = :name, safe_name = :safe_name WHERE id = :user_id",
        {"name": name, "safe_name": safe_name, "user_id": ctx.player.id},
    )

    ctx.player.enqueue(
        app.packets.notification(f"O seu nome de usuário mudou para {name}!"),
    )
    ctx.player.logout()

    return None


@command(Privileges.UNRESTRICTED, aliases=["bloodcat", "beatconnect", "chimu", "q"])
async def maplink(ctx: Context) -> Optional[str]:
    """Retorna um link de download para o mapa atual do usuário (depende da situação)."""
    bmap = None

    # priority: multiplayer -> spectator -> last np
    match = ctx.player.match
    spectating = ctx.player.spectating

    if match and match.map_id:
        bmap = await Beatmap.from_md5(match.map_md5)
    elif spectating and spectating.status.map_id:
        bmap = await Beatmap.from_md5(spectating.status.map_md5)
    elif time.time() < ctx.player.last_np["timeout"]:
        bmap = ctx.player.last_np["bmap"]

    if bmap is None:
        return "Mapa não encontrado!"

    # gatari.pw & nerina.pw are pretty much the only
    # reliable mirrors i know of? perhaps beatconnect
    return f"[https://osu.gatari.pw/d/{bmap.set_id} {bmap.full_name}]"


@command(Privileges.UNRESTRICTED, aliases=["last", "r"])
async def recent(ctx: Context) -> Optional[str]:
    """Mostra informação de uma pontuação recente de um jogador."""
    if ctx.args:
        if not (target := app.state.sessions.players.get(name=" ".join(ctx.args))):
            return "Jogador não encontrado."
    else:
        target = ctx.player

    if not (s := target.recent_score):
<<<<<<< HEAD
        return "Sem pontuações encontradas :o (somente é salvo por sessão de jogo)"
=======
        return "No scores found (only saves per play session)."

    if s.bmap is None:
        return "We don't have a beatmap on file for your recent score."
>>>>>>> 426cbf8a

    l = [f"[{s.mode!r}] {s.bmap.embed}", f"{s.acc:.2f}%"]

    if s.mods:
        l.insert(1, f"+{s.mods!r}")

    l = [" ".join(l)]

    if s.passed:
        rank = s.rank if s.status == SubmissionStatus.BEST else "NA"
        l.append(f"PASSOU {{{s.pp:.2f}pp #{rank}}}")
    else:
        # XXX: prior to v3.2.0, bancho.py didn't parse total_length from
        # the osu!api, and thus this can do some zerodivision moments.
        # this can probably be removed in the future, or better yet
        # replaced with a better system to fix the maps.
        if s.bmap.total_length != 0:
            completion = s.time_elapsed / (s.bmap.total_length * 1000)
            l.append(f"FALHOU {{{completion * 100:.2f}% completo}})")
        else:
            l.append("FALHOU")

    return " | ".join(l)


TOP_SCORE_FMTSTR = (
    "{idx}. ({pp:.2f}pp) [https://osu.{domain}/beatmapsets/{map_set_id}/{map_id} "
    "{artist} - {title} [{version}]]"
)


@command(Privileges.UNRESTRICTED, hidden=True)
async def top(ctx: Context) -> Optional[str]:
    """Mostra a informação do top 10 pontuações de um jogador."""
    # !top <mode> (player)
    if (args_len := len(ctx.args)) not in (1, 2):
        return "Sintaxe inválida: !top <modo> (jogador)"

    if ctx.args[0] not in GAMEMODE_REPR_LIST:
        return f'Modos de jogo válidos: {", ".join(GAMEMODE_REPR_LIST)}.'

    if ctx.args[0] in (
        "rx!mania",
        "ap!taiko",
        "ap!catch",
        "ap!mania",
    ):
        return "Combinação impossível de modos de jogo."

    if args_len == 2:
        if not regexes.USERNAME.match(ctx.args[1]):
            return "Nome de usuário inválido."

        # specific player provided
        if not (
            p := await app.state.sessions.players.from_cache_or_sql(name=ctx.args[1])
        ):
            return "Jogador não encontrado."
    else:
        # no player provided, use self
        p = ctx.player

    # !top rx!std
    mode = GAMEMODE_REPR_LIST.index(ctx.args[0])

    scores = await app.state.services.database.fetch_all(
        "SELECT s.pp, b.artist, b.title, b.version, b.set_id map_set_id, b.id map_id "
        "FROM scores s "
        "LEFT JOIN maps b ON b.md5 = s.map_md5 "
        "WHERE s.userid = :user_id "
        "AND s.mode = :mode "
        "AND s.status = 2 "
        "AND b.status in (2, 3) "
        "ORDER BY s.pp DESC LIMIT 10",
        {"user_id": p.id, "mode": mode},
    )

    if not scores:
        return "Sem pontuações."

    return "\n".join(
        [f"Top 10 pontuações para {p.embed} ({ctx.args[0]})."]
        + [
            TOP_SCORE_FMTSTR.format(idx=idx + 1, domain=app.settings.DOMAIN, **s)
            for idx, s in enumerate(scores)
        ],
    )


# TODO: !compare (compare to previous !last/!top post's map)


class ParsingError(str):
    ...


def parse__with__command_args(
    mode: int,
    args: Sequence[str],
) -> Union[Mapping[str, Any], ParsingError]:
    """Parse arguments for the !with command."""

    # tried to balance complexity vs correctness for this function
    # TODO: it can surely be cleaned up further - need to rethink it?

    if mode in (0, 1, 2):
        if not args or len(args) > 4:
            return ParsingError("Sintaxe inválida: !with <acc/nmiss/combo/mods ...>")

        # !with 95% 1m 429x hddt
        acc = mods = combo = nmiss = None

        # parse acc, misses, combo and mods from arguments.
        # tried to balance complexity vs correctness here
        for arg in [str.lower(arg) for arg in args]:
            # mandatory suffix, combo & nmiss
            if combo is None and arg.endswith("x") and arg[:-1].isdecimal():
                combo = int(arg[:-1])
                # if combo > bmap.max_combo:
                #    return "Invalid combo."
            elif nmiss is None and arg.endswith("m") and arg[:-1].isdecimal():
                nmiss = int(arg[:-1])
                # TODO: store nobjects?
                # if nmiss > bmap.max_combo:
                #    return "Invalid misscount."
            else:
                # optional prefix/suffix, mods & accuracy
                arg_stripped = arg.removeprefix("+").removesuffix("%")
                if (
                    mods is None
                    and arg_stripped.isalpha()
                    and len(arg_stripped) % 2 == 0
                ):
                    mods = Mods.from_modstr(arg_stripped)
                    mods = mods.filter_invalid_combos(mode)
                elif acc is None and arg_stripped.replace(".", "", 1).isdecimal():
                    acc = float(arg_stripped)
                    if not 0 <= acc <= 100:
                        return ParsingError("Precisão inválida.")
                else:
                    return ParsingError(f"Argumento desconhecido: {arg}")

        return {
            "acc": acc,
            "mods": mods,
            "combo": combo,
            "nmiss": nmiss,
        }
    else:  # mode == 4
        if not args or len(args) > 2:
            return ParsingError("Sintaxe inválida: !with <score/mods ...>")

        score = 1000
        mods = Mods.NOMOD

        for param in (p.strip("+k") for p in args):
            if param.isdecimal():  # acc
                if not 0 <= (score := int(param)) <= 1000:
                    return ParsingError("Pontuação inválida.")
                if score <= 500:
                    return ParsingError("<=500k pontuação é sempre 0pp.")
            elif len(param) % 2 == 0:
                mods = Mods.from_modstr(param)
                mods = mods.filter_invalid_combos(mode)
            else:
                return ParsingError("Sintaxe inválida: !with <score/mods ...>")

        return {
            "mods": mods,
            "score": score,
        }


@command(Privileges.UNRESTRICTED, aliases=["w"], hidden=True)
async def _with(ctx: Context) -> Optional[str]:
    """Especifica precisão arbitrária e combinação de mods usando o `/np`."""
    if ctx.recipient is not app.state.sessions.bot:
        return "Esse comando só pode ser usado no privado com o bot."

    if time.time() >= ctx.player.last_np["timeout"]:
        return "Por favor, dê /np em um mapa antes."

    bmap: Beatmap = ctx.player.last_np["bmap"]

    osu_file_path = BEATMAPS_PATH / f"{bmap.id}.osu"
    if not await ensure_local_osu_file(osu_file_path, bmap.id, bmap.md5):
        return "Arquivo de mapa não encontrado; esse erro foi reportado."

    mode_vn = ctx.player.last_np["mode_vn"]

    command_args = parse__with__command_args(mode_vn, ctx.args)
    if isinstance(command_args, ParsingError):
        return str(command_args)

    msg_fields = []

    # include mods regardless of mode
    if (mods := command_args.get("mods")) is not None:
        msg_fields.append(f"{mods!r}")

    score_args: ScoreDifficultyParams = {}

    # include mode-specific fields
    if mode_vn in (0, 1, 2):
        if (nmiss := command_args["nmiss"]) is not None:
            score_args["nmiss"] = nmiss
            msg_fields.append(f"{nmiss}m")

        if (combo := command_args["combo"]) is not None:
            score_args["combo"] = combo
            msg_fields.append(f"{combo}x")

        if (acc := command_args["acc"]) is not None:
            score_args["acc"] = acc
            msg_fields.append(f"{acc:.2f}%")

    else:  # mode_vn == 3
        if (score := command_args["score"]) is not None:
            score_args["score"] = score * 1000
            msg_fields.append(f"{score}k")

    result = app.usecases.performance.calculate_performances(
        osu_file_path=str(osu_file_path),
        mode=mode_vn,
        mods=int(command_args["mods"]),
        scores=[score_args],  # calculate one score
    )

    return "{msg}: {performance:.2f}pp ({star_rating:.2f}*)".format(
        msg=" ".join(msg_fields), **result[0]  # (first score result)
    )


@command(Privileges.UNRESTRICTED, aliases=["req"])
async def request(ctx: Context) -> Optional[str]:
    """Requisita um beatmap para nominação."""
    if ctx.args:
        return "Sintaxe inválida: !request"

    if time.time() >= ctx.player.last_np["timeout"]:
        return "Por favor, dê /np em um mapa antes."

    bmap = ctx.player.last_np["bmap"]

    if bmap.status != RankedStatus.Pending:
        return "Somente mapas pendentes podem ser requisitados para a mudança de status."

    await app.state.services.database.execute(
        "INSERT INTO map_requests "
        "(map_id, player_id, datetime, active) "
        "VALUES (:map_id, :user_id, NOW(), 1)",
        {"map_id": bmap.id, "user_id": ctx.player.id},
    )

    return "Requisição enviada."


@command(Privileges.UNRESTRICTED)
async def get_apikey(ctx: Context) -> Optional[str]:
    """Gera uma nova chave API e a designa para o jogador."""
    return "Comando desativado."
    if ctx.recipient is not app.state.sessions.bot:
        return f"Esse comando só pode ser usado no privado com o {app.state.sessions.bot.name}."

    # remove old token
    if ctx.player.api_key:
        app.state.sessions.api_keys.pop(ctx.player.api_key)

    # generate new token
    ctx.player.api_key = str(uuid.uuid4())

    await app.state.services.database.execute(
        "UPDATE users SET api_key = :api_key WHERE id = :user_id",
        {"api_key": ctx.player.api_key, "user_id": ctx.player.id},
    )
    app.state.sessions.api_keys[ctx.player.api_key] = ctx.player.id

    ctx.player.enqueue(
        app.packets.notification(
            "Digite /savelog e clique no pop-up para um jeito fácil de copiar isto.",
        ),
    )
    return f"Sua chave da API agora é: {ctx.player.api_key}"


""" Nominator commands
# The commands below allow users to
# manage  the server's state of beatmaps.
"""


@command(Privileges.NOMINATOR, aliases=["reqs"], hidden=True)
async def requests(ctx: Context) -> Optional[str]:
    """Verifica a fila de nominação de mapas."""
    if ctx.args:
        return "Sintaxe inválida: !requests"

    rows = await app.state.services.database.fetch_all(
        "SELECT map_id, player_id, datetime FROM map_requests WHERE active = 1",
    )

    if not rows:
        return "A fila está limpa! (0 requisições de mapa)"

    l = [f"Todas requisições: {len(rows)}"]

    for (map_id, player_id, dt) in rows:
        # find player & map for each row, and add to output.
        if not (p := await app.state.sessions.players.from_cache_or_sql(id=player_id)):
            l.append(f"Falha ao achar o jogador ({player_id})?")
            continue

        if not (bmap := await Beatmap.from_bid(map_id)):
            l.append(f"Falha ao achar o mapa requisitado ({map_id})?")
            continue

        l.append(f"[{p.embed} @ {dt:%d %b %I:%M%p}] {bmap.embed}.")

    return "\n".join(l)


_status_str_to_int_map = {"unrank": 0, "rank": 2, "love": 5}


def status_to_id(s: str) -> int:
    return _status_str_to_int_map[s]


@command(Privileges.NOMINATOR)
async def _map(ctx: Context) -> Optional[str]:
    """Muda o estado de ranque do mapa mais recente que foi mandado o /np."""
    if (
        len(ctx.args) != 2
        or ctx.args[0] not in ("rank", "unrank", "love")
        or ctx.args[1] not in ("set", "map")
    ):
        return "Sintaxe inválida: !map <rank/unrank/love> <map/set>"

    if time.time() >= ctx.player.last_np["timeout"]:
        return "Por favor, dê /np em um mapa antes."

    bmap = ctx.player.last_np["bmap"]
    new_status = RankedStatus(status_to_id(ctx.args[0]))

<<<<<<< HEAD
    if bmap.status == new_status:
        return f"{bmap.embed} já está {new_status!s}!"
=======
    if ctx.args[1] == "map":
        if bmap.status == new_status:
            return f"{bmap.embed} is already {new_status!s}!"
    else:  # ctx.args[1] == "set"
        if all(map.status == new_status for map in bmap.set.maps):
            return f"All maps from the set are already {new_status!s}!"
>>>>>>> 426cbf8a

    # update sql & cache based on scope
    # XXX: not sure if getting md5s from sql
    # for updating cache would be faster?
    # surely this will not scale as well..

    async with app.state.services.database.connection() as db_conn:
        if ctx.args[1] == "set":
            # update whole set
            await db_conn.execute(
                "UPDATE maps SET status = :status, frozen = 1 WHERE set_id = :set_id",
                {"status": new_status, "set_id": bmap.set_id},
            )

            # select all map ids for clearing map requests.
            map_ids = [
                row[0]
                for row in await db_conn.fetch_all(
                    "SELECT id FROM maps WHERE set_id = :set_id",
                    {"set_id": bmap.set_id},
                )
            ]

            for bmap in app.state.cache.beatmapset[bmap.set_id].maps:
                bmap.status = new_status

        else:
            # update only map
            await db_conn.execute(
                "UPDATE maps SET status = :status, frozen = 1 WHERE id = :map_id",
                {"status": new_status, "map_id": bmap.id},
            )

            map_ids = [bmap.id]

            if bmap.md5 in app.state.cache.beatmap:
                app.state.cache.beatmap[bmap.md5].status = new_status

        # deactivate rank requests for all ids
        await db_conn.execute(
            "UPDATE map_requests SET active = 0 WHERE map_id IN :map_ids",
            {"map_ids": map_ids},
        )

    return f"{bmap.embed} atualizado para {new_status!s}."


""" Mod commands
# The commands below are somewhat dangerous,
# and are generally for managing players.
"""

ACTION_STRINGS = {
    "restrict": "Restringido por",
    "unrestrict": "Sem restrições por",
    "silence": "Silenciado por",
    "unsilence": "Não silenciado por",
    "note": "Nota adicionada:",
}


@command(Privileges.MODERATOR, hidden=True)
async def notes(ctx: Context) -> Optional[str]:
    """Recolhe os logs de um jogador pelo nome"""
    if len(ctx.args) != 2 or not ctx.args[1].isdecimal():
        return "Sintaxe inválida: !notes <nome> <dias_atrás>"

    if not (t := await app.state.sessions.players.from_cache_or_sql(name=ctx.args[0])):
        return f'"{ctx.args[0]}" não encontrado.'

    days = int(ctx.args[1])

    if days > 365:
        return "Por favor, (não) contate um desenvolvedor para conseguir essa informação."
    elif days <= 0:
        return "Sintaxe inválida: !notes <nome> <dias_atrás>"

    res = await app.state.services.database.fetch_all(
        "SELECT `action`, `msg`, `time`, `from` "
        "FROM `logs` WHERE `to` = :to "
        "AND UNIX_TIMESTAMP(`time`) >= UNIX_TIMESTAMP(NOW()) - :seconds "
        "ORDER BY `time` ASC",
        {"to": t.id, "seconds": days * 86400},
    )

    if not res:
        return f"Nada notável encontrado no {t} nos últimos {days} dias."

    notes = []
    for row in res:
        logger = await app.state.sessions.players.from_cache_or_sql(id=row["from"])
        if not logger:
            continue

        action_str = ACTION_STRINGS.get(row["action"], "Ação desconhecida:")
        time_str = row["time"]
        note = row["msg"]

        notes.append(f"[{time_str}] {action_str} {note} por {logger.name}")

    return "\n".join(notes)


@command(Privileges.MODERATOR, hidden=True)
async def addnote(ctx: Context) -> Optional[str]:
    """Adiciona uma anotação a um jogador especificado pelo nome."""
    if len(ctx.args) < 2:
        return "Sintaxe inválida: !addnote <nome> <anotação ...>"

    if not (t := await app.state.sessions.players.from_cache_or_sql(name=ctx.args[0])):
        return f'"{ctx.args[0]}" não encontrado.'

    await app.state.services.database.execute(
        "INSERT INTO logs "
        "(`from`, `to`, `action`, `msg`, `time`) "
        "VALUES (:from, :to, :action, :msg, NOW())",
        {
            "from": ctx.player.id,
            "to": t.id,
            "action": "note",
            "msg": " ".join(ctx.args[1:]),
        },
    )

    return f"Adicionou anotação a {t}."


# some shorthands that can be used as
# reasons in many moderative commands.
SHORTHAND_REASONS = {
    "aa": "tendo seu pedido aceitado",
    "cc": "usando um cliente modificado do osu!",
    "3p": "usando programas de terceiros",
    "rx": "usando programas de terceiros (relax)",
    "tw": "usando programas de terceiros (timewarp)",
    "au": "usando programas de terceiros (auto play)",
}


@command(Privileges.MODERATOR, hidden=True)
async def silence(ctx: Context) -> Optional[str]:
    """Silencia um jogador especificado com uma duração e motivo dado."""
    if len(ctx.args) < 3:
        return "Sintaxe inválida: !silence <nome> <duração> <motivo>"

    if not (t := await app.state.sessions.players.from_cache_or_sql(name=ctx.args[0])):
        return f'"{ctx.args[0]}" não encontrado.'

    if t.priv & Privileges.STAFF and not ctx.player.priv & Privileges.DEVELOPER:
        return "Apenas desenvolvedores podem gerir membros da staff."

    if not (duration := timeparse(ctx.args[1])):
        return "Período de tempo inválido."

    reason = " ".join(ctx.args[2:])

    if reason in SHORTHAND_REASONS:
        reason = SHORTHAND_REASONS[reason]

    await t.silence(ctx.player, duration, reason)
    return f"{t} foi silenciado."


@command(Privileges.MODERATOR, hidden=True)
async def unsilence(ctx: Context) -> Optional[str]:
    """Retira a punição de silêncio de um jogador."""
    if len(ctx.args) != 1:
        return "Sintaxe inválida: !unsilence <nome>"

    if not (t := await app.state.sessions.players.from_cache_or_sql(name=ctx.args[0])):
        return f'"{ctx.args[0]}" não encontrado.'

    if not t.silenced:
        return f"{t} não está silenciado."

    if t.priv & Privileges.STAFF and not ctx.player.priv & Privileges.DEVELOPER:
        return "Apenas desenvolvedores podem gerir membros da staff."

    await t.unsilence(ctx.player)
    return f"{t} não está mais silenciado."


""" Admin commands
# The commands below are relatively dangerous,
# and are generally for managing players.
"""


@command(Privileges.ADMINISTRATOR, aliases=["u"], hidden=True)
async def user(ctx: Context) -> Optional[str]:
    """Retorna informação geral de um dado usuário."""
    if not ctx.args:
        # no username specified, use ctx.player
        p = ctx.player
    else:
        # username given, fetch the player
        p = await app.state.sessions.players.from_cache_or_sql(name=" ".join(ctx.args))

        if not p:
            return "Jogador não encontrado."

    priv_list = [
        priv.name for priv in Privileges if p.priv & priv and bin(priv).count("1") == 1
    ][::-1]

    if time.time() < p.last_np["timeout"]:
        last_np = p.last_np["bmap"].embed
    else:
        last_np = None

    osu_version = p.client_details.osu_version.date if p.online else "Unknown"
    donator_info = (
        f"Sim (ends {timeago.format(p.donor_end)})"
        if p.priv & Privileges.DONATOR
        else "Não"
    )

    return "\n".join(
        (
            f'[{"Bot" if p.bot_client else "Jogador"}] {p.full_name} ({p.id})',
            f"Privilégios: {priv_list}",
            f"Doador: {donator_info}",
            f"Canais: {[p._name for p in p.channels]}",
            f"Logado em: {timeago.format(p.login_time)}",
            f"Ultima interação com o servidor: {timeago.format(p.last_recv_time)}",
            f"Versão do osu!: {osu_version} | Torneio: {p.tourney_client}",
            f"Silenciado: {p.silenced} | Espectando: {p.spectating}",
            f"Ultimo /np: {last_np}",
            f"Pontuação recente: {p.recent_score}",
            f"Partida: {p.match}",
            f"Espectadores: {p.spectators}",
        ),
    )


@command(Privileges.ADMINISTRATOR, hidden=True)
async def restrict(ctx: Context) -> Optional[str]:
    """Restringe a conta de um jogador especificado, com um motivo."""
    if len(ctx.args) < 2:
        return "Sintaxe inválida: !restrict <nome> <motivo>"

    # find any user matching (including offline).
    if not (t := await app.state.sessions.players.from_cache_or_sql(name=ctx.args[0])):
        return f'"{ctx.args[0]}" não encontrado.'

    if t.priv & Privileges.STAFF and not ctx.player.priv & Privileges.DEVELOPER:
        return "Apenas desenvolvedores podem gerir membros da staff."

    if t.restricted:
        return f"{t} já está restrito!"

    reason = " ".join(ctx.args[1:])

    if reason in SHORTHAND_REASONS:
        reason = SHORTHAND_REASONS[reason]

    await t.restrict(admin=ctx.player, reason=reason)

<<<<<<< HEAD
    return f"{t} foi restrito."
=======
    # refresh their client state
    if t.online:
        t.logout()

    return f"{t} was restricted."
>>>>>>> 426cbf8a


@command(Privileges.ADMINISTRATOR, hidden=True)
async def unrestrict(ctx: Context) -> Optional[str]:
    """Retira a restrição da conta de um jogador especificado, com um motivo."""
    if len(ctx.args) < 2:
        return "Sintaxe inválida: !unrestrict <nome> <motivo>"

    # find any user matching (including offline).
    if not (t := await app.state.sessions.players.from_cache_or_sql(name=ctx.args[0])):
        return f'"{ctx.args[0]}" não encontrado.'

    if t.priv & Privileges.STAFF and not ctx.player.priv & Privileges.DEVELOPER:
        return "Apenas desenvolvedores podem gerir membros da staff."

    if not t.restricted:
        return f"{t} não está restrito!"

    reason = " ".join(ctx.args[1:])

    if reason in SHORTHAND_REASONS:
        reason = SHORTHAND_REASONS[reason]

    await t.unrestrict(ctx.player, reason)

<<<<<<< HEAD
    return f"{t} não está mais restrito."
=======
    # refresh their client state
    if t.online:
        t.logout()

    return f"{t} was unrestricted."
>>>>>>> 426cbf8a


@command(Privileges.ADMINISTRATOR, hidden=True)
async def alert(ctx: Context) -> Optional[str]:
    """Envia uma notificação para todos os jogadores."""
    if len(ctx.args) < 1:
        return "Sintaxe inválida: !alert <mensagem>"

    notif_txt = " ".join(ctx.args)

    app.state.sessions.players.enqueue(app.packets.notification(notif_txt))
    return "Alerta enviado."


@command(Privileges.ADMINISTRATOR, aliases=["alertu"], hidden=True)
async def alertuser(ctx: Context) -> Optional[str]:
    """Envia uma notificação para um jogador especificado por nome."""
    if len(ctx.args) < 2:
        return "Sintaxe inválida: !alertu <name> <msg>"

    if not (t := app.state.sessions.players.get(name=ctx.args[0])):
        return "Não foi possível encontrar um usuário com este nome."

    notif_txt = " ".join(ctx.args[1:])

    t.enqueue(app.packets.notification(notif_txt))
    return "Alerta enviado."


# NOTE: this is pretty useless since it doesn't switch anything other
# than the c[e4].ppy.sh domains; it exists on bancho as a tournament
# server switch mechanism, perhaps we could leverage this in the future.
@command(Privileges.ADMINISTRATOR, hidden=True)
async def switchserv(ctx: Context) -> Optional[str]:
    """Muda os terminais internos do seu cliente para um endereço IP especificado."""
    if len(ctx.args) != 1:
        return "Sintaxe inválida: !switch <terminal>"

    new_bancho_ip = ctx.args[0]

    ctx.player.enqueue(app.packets.switch_tournament_server(new_bancho_ip))
    return "Tenha uma boa jornada.."


@command(Privileges.ADMINISTRATOR, aliases=["restart"])
<<<<<<< HEAD
async def shutdown(ctx: Context) -> Optional[str]:
    """Desliga o servidor graciosamente."""
    if ctx.trigger == "reiniciar":
=======
async def shutdown(ctx: Context) -> Union[Optional[str], NoReturn]:
    """Gracefully shutdown the server."""
    if ctx.trigger == "restart":
>>>>>>> 426cbf8a
        _signal = signal.SIGUSR1
    else:
        _signal = signal.SIGTERM

    if ctx.args:  # shutdown after a delay
        if not (delay := timeparse(ctx.args[0])):
            return "Período de tempo inválido."

        if delay < 15:
            return "Atraso minímo é 15 segundos."

        if len(ctx.args) > 1:
            # alert all online players of the reboot.
            alert_msg = (
                f"O servidor vai {ctx.trigger} em {ctx.args[0]}.\n\n"
                f'Razão: {" ".join(ctx.args[1:])}'
            )

            app.state.sessions.players.enqueue(app.packets.notification(alert_msg))

        app.state.loop.call_later(delay, os.kill, os.getpid(), _signal)
        return f"Foi enfileirado: {ctx.trigger}."
    else:  # shutdown immediately
        os.kill(os.getpid(), _signal)


""" Developer commands
# The commands below are either dangerous or
# simply not useful for any other roles.
"""

_fake_users: list[Player] = []


@command(Privileges.DEVELOPER, aliases=["fu"])
async def fakeusers(ctx: Context) -> Optional[str]:
    """Adiciona usuários falsos na lista de jogadores conectados (para fim de testes)."""
    # NOTE: this function is *very* performance-oriented.
    #       the implementation is pretty cursed.

    if (
        len(ctx.args) != 2
        or ctx.args[0] not in ("add", "rm")
        or not ctx.args[1].isdecimal()
    ):
        return "Sintaxe inválida: !fakeusers <add/rm> <amount>"

    action = ctx.args[0]
    amount = int(ctx.args[1])
    if not 0 < amount <= 100_000:
        return "A quantidade deve estar entre 1-100k."

    # we start at half way through
    # the i32 space for fake user ids.
    FAKE_ID_START = 0x7FFFFFFF >> 1

    # data to send to clients (all new user info)
    # we'll send all the packets together at end (more efficient)
    data = bytearray()

    if action == "add":
        ## create static data - no need to redo everything for each iteration
        # NOTE: this is where most of the efficiency of this command comes from

        static_player = Player(
            id=0,
            name="",
            utc_offset=0,
            osu_ver="",
            pm_private=False,
            clan=None,
            clan_priv=None,
            priv=Privileges.UNRESTRICTED | Privileges.VERIFIED,
            silence_end=0,
            login_time=0x7FFFFFFF,  # never auto-dc
        )

        static_player.stats[GameMode.VANILLA_OSU] = copy.copy(
            ctx.player.stats[GameMode.VANILLA_OSU],
        )

        static_presence = struct.pack(
            "<BBBffi",
            -5 + 24,  # timezone (-5 GMT: EST)
            38,  # country (canada)
            0b11111,  # all in-game privs
            0.0,  # latitude
            0.0,  # longitude
            1,  # global rank
        )

        static_stats = app.packets.user_stats(ctx.player)

        ## create new fake players
        new_fakes = []

        # get the current number of fake users
        if _fake_users:
            current_fakes = max(x.id for x in _fake_users) - (FAKE_ID_START - 1)
        else:
            current_fakes = 0

        start_user_id = FAKE_ID_START + current_fakes
        end_user_id = start_user_id + amount

        # XXX: very hot (blocking) loop, can run up to 100k times.
        #      performance improvements are very welcome!
        for fake_user_id in range(start_user_id, end_user_id):
            # create new fake player, using the static data as a base
            fake = copy.copy(static_player)
            fake.id = fake_user_id
            fake.name = (name := f"fake #{fake_user_id - (FAKE_ID_START - 1)}")

            name_len = len(name)

            # append userpresence packet
            data += struct.pack(
                "<HxIi",
                83,  # packetid
                21 + name_len,  # packet len
                fake_user_id,  # userid
            )
            data += f"\x0b{chr(name_len)}{name}".encode()  # username (hacky uleb)
            data += static_presence
            data += static_stats

            new_fakes.append(fake)

        # extend all added fakes to the real list
        _fake_users.extend(new_fakes)
        app.state.sessions.players.extend(new_fakes)
        del new_fakes

        msg = "Adicionado."
    else:  # remove
        len_fake_users = len(_fake_users)
        if amount > len_fake_users:
            return f"Muitos usuários! Só tem {len_fake_users} usuários falsos."

        to_remove = _fake_users[len_fake_users - amount :]
        logout_packet_header = b"\x0c\x00\x00\x05\x00\x00\x00"

        for fake in to_remove:
            if not fake.online:
                # already auto-dced
                _fake_users.remove(fake)
                continue

            data += logout_packet_header
            data += fake.id.to_bytes(4, "little")  # 4 bytes pid
            data += b"\x00"  # 1 byte 0

            app.state.sessions.players.remove(fake)
            _fake_users.remove(fake)

        msg = "Removido."

    data = bytes(data)  # bytearray -> bytes

    # only enqueue data to real users.
    for o in [x for x in app.state.sessions.players if x.id < FAKE_ID_START]:
        o.enqueue(data)

    return msg


@command(Privileges.DEVELOPER)
async def stealth(ctx: Context) -> Optional[str]:
    """Alterna o modo furtivo do desenvolvedor, que o permite ficar invisível."""
    # NOTE: this command is a large work in progress and currently
    # half works; eventually it will be moved to the Admin level.
    ctx.player.stealth = not ctx.player.stealth

    return f'Modo furtivo {"ativado" if ctx.player.stealth else "desativado"}.'


@command(Privileges.DEVELOPER)
async def recalc(ctx: Context) -> Optional[str]:
    """Recalcula o pp para um mapa dado, ou todos os mapas."""
    # NOTE: at the moment this command isn't very optimal and re-parses
    # the beatmap file each iteration; this will be heavily improved.
    if len(ctx.args) != 1 or ctx.args[0] not in ("map", "all"):
        return "Sintaxe inválida: !recalc <map/all>"

    if ctx.args[0] == "map":
        # by specific map, use their last /np
        if time.time() >= ctx.player.last_np["timeout"]:
            return "Por favor, dê /np em um mapa antes."

        bmap: Beatmap = ctx.player.last_np["bmap"]

        osu_file_path = BEATMAPS_PATH / f"{bmap.id}.osu"
        if not await ensure_local_osu_file(osu_file_path, bmap.id, bmap.md5):
            return "Arquivo do mapa não pode ser encontrado; este incidente foi reportado."

        async with (
            app.state.services.database.connection() as score_select_conn,
            app.state.services.database.connection() as update_conn,
        ):
            with OppaiWrapper() as ezpp:
                ezpp.set_mode(0)  # TODO: other modes
                for mode in (0, 4, 8):  # vn!std, rx!std, ap!std
                    # TODO: this should be using an async generator
                    for row in await score_select_conn.fetch_all(
                        "SELECT id, acc, mods, max_combo, nmiss "
                        "FROM scores "
                        "WHERE map_md5 = :map_md5 AND mode = :mode",
                        {"map_md5": bmap.md5, "mode": mode},
                    ):
                        ezpp.set_mods(row["mods"])
                        ezpp.set_nmiss(row["nmiss"])  # clobbers acc
                        ezpp.set_combo(row["max_combo"])
                        ezpp.set_accuracy_percent(row["acc"])

                        ezpp.calculate(str(osu_file_path))

                        pp = ezpp.get_pp()

                        if math.isinf(pp) or math.isnan(pp):
                            continue

                        await update_conn.execute(
                            "UPDATE scores SET pp = :pp WHERE id = :score_id",
                            {"pp": pp, "score_id": row["id"]},
                        )

        return "Mapa recalculado."
    else:
        # recalc all plays on the server, on all maps
        staff_chan = app.state.sessions.channels["#staff"]  # log any errs here

        async def recalc_all() -> None:
            staff_chan.send_bot(f"{ctx.player} iniciou uma recalculação completa.")
            st = time.time()

            async with (
                app.state.services.database.connection() as bmap_select_conn,
                app.state.services.database.connection() as score_select_conn,
                app.state.services.database.connection() as update_conn,
            ):
                # TODO: should be aiter
                for bmap_row in await bmap_select_conn.fetch_all(
                    "SELECT id, md5 FROM maps WHERE passes > 0",
                ):
                    bmap_id = bmap_row["id"]
                    bmap_md5 = bmap_row["md5"]

                    osu_file_path = BEATMAPS_PATH / f"{bmap_id}.osu"
                    if not await ensure_local_osu_file(
                        osu_file_path,
                        bmap_id,
                        bmap_md5,
                    ):
                        staff_chan.send_bot(
                            f"[Recalc] Incapaz de achar {bmap_id} / {bmap_md5}",
                        )
                        continue

                    with OppaiWrapper() as ezpp:
                        ezpp.set_mode(0)  # TODO: other modes
                        for mode in (0, 4, 8):  # vn!std, rx!std, ap!std
                            # TODO: this should be using an async generator
                            for row in await score_select_conn.fetch_all(
                                "SELECT id, acc, mods, max_combo, nmiss "
                                "FROM scores "
                                "WHERE map_md5 = :map_md5 AND mode = :mode",
                                {"map_md5": bmap_md5, "mode": mode},
                            ):
                                ezpp.set_mods(row["mods"])
                                ezpp.set_nmiss(row["nmiss"])  # clobbers acc
                                ezpp.set_combo(row["max_combo"])
                                ezpp.set_accuracy_percent(row["acc"])

                                ezpp.calculate(str(osu_file_path))

                                pp = ezpp.get_pp()

                                if math.isinf(pp) or math.isnan(pp):
                                    continue

                                await update_conn.execute(
                                    "UPDATE scores SET pp = :pp WHERE id = :score_id",
                                    {"pp": pp, "score_id": row["id"]},
                                )

                    # leave at least 1/100th of
                    # a second for handling conns.
                    await asyncio.sleep(0.01)

            elapsed = app.utils.seconds_readable(int(time.time() - st))
            staff_chan.send_bot(f"Recalculação completa. | Decorrido: {elapsed}")

        app.state.loop.create_task(recalc_all())

        return "Iniciando uma recalculação completa."


@command(Privileges.DEVELOPER, hidden=True)
async def debug(ctx: Context) -> Optional[str]:
    """Alterna a configuração de debug do console."""
    app.settings.DEBUG = not app.settings.DEBUG
    return f"{'Ativado' if app.settings.DEBUG else 'Desativado'}."


# NOTE: these commands will likely be removed
#       with the addition of a good frontend.
str_priv_dict = {
    "normal": Privileges.UNRESTRICTED,
    "verified": Privileges.VERIFIED,
    "whitelisted": Privileges.WHITELISTED,
    "supporter": Privileges.SUPPORTER,
    "premium": Privileges.PREMIUM,
    "alumni": Privileges.ALUMNI,
    "tournament": Privileges.TOURNEY_MANAGER,
    "nominator": Privileges.NOMINATOR,
    "mod": Privileges.MODERATOR,
    "admin": Privileges.ADMINISTRATOR,
    "developer": Privileges.DEVELOPER,
}


@command(Privileges.DEVELOPER, hidden=True)
async def addpriv(ctx: Context) -> Optional[str]:
    """Define privilégios para um jogador especificado (por nome)."""
    if len(ctx.args) < 2:
        return "Sintaxe inválida: !addpriv <nome> <cargo1 cargo2 cargo3 ...>"

    bits = Privileges(0)

    for m in [m.lower() for m in ctx.args[1:]]:
        if m not in str_priv_dict:
            return f"Não encontrado: {m}."

        bits |= str_priv_dict[m]

    if not (t := await app.state.sessions.players.from_cache_or_sql(name=ctx.args[0])):
        return "Não foi possível encontrar o usuário."

    if bits & Privileges.DONATOR:
        return "Por favor use o comando !givedonator para atribuir os privilégios de doador aos jogadores."

    await t.add_privs(bits)
    return f"Os privilégios de {t} foram atualizados."


@command(Privileges.DEVELOPER, hidden=True)
async def rmpriv(ctx: Context) -> Optional[str]:
    """Remove privilégios para um jogador especificado (por nome)."""
    if len(ctx.args) < 2:
        return "Sintaxe inválida: !rmpriv <name> <cargo1 cargo2 cargo3 ...>"

    bits = Privileges(0)

    for m in [m.lower() for m in ctx.args[1:]]:
        if m not in str_priv_dict:
            return f"Não encontrado: {m}."

        bits |= str_priv_dict[m]

    if not (t := await app.state.sessions.players.from_cache_or_sql(name=ctx.args[0])):
        return "Não foi possível encontrar o usuário."

    await t.remove_privs(bits)

    if bits & Privileges.DONATOR:
        t.donor_end = 0
        await app.state.services.database.execute(
            "UPDATE users SET donor_end = 0 WHERE id = :user_id",
            {"user_id": t.id},
        )

    return f"Os privilégios de {t} foram atualizados."


@command(Privileges.DEVELOPER, hidden=True)
async def givedonator(ctx: Context) -> Optional[str]:
<<<<<<< HEAD
    """Dá o cargo de doador para um jogador especificado (por nome) por uma quantidade específica de tempo, como '3h5m'."""
=======
    """Give donator status to a specified player for a specified duration."""
>>>>>>> 426cbf8a
    if len(ctx.args) < 2:
        return "Sintaxe inválida: !givedonator <nome> <duração>"

    if not (t := await app.state.sessions.players.from_cache_or_sql(name=ctx.args[0])):
        return "Não foi possível encontrar o usuário."

    if not (timespan := timeparse(ctx.args[1])):
        return "Período de tempo inválido."

    if t.donor_end < time.time():
        timespan += int(time.time())
    else:
        timespan += t.donor_end

    t.donor_end = timespan
    await app.state.services.database.execute(
        "UPDATE users SET donor_end = :end WHERE id = :user_id",
        {"end": timespan, "user_id": t.id},
    )

    await t.add_privs(Privileges.SUPPORTER)

    return f"O {t} recebeu o cargo de doador que irá expirar em {ctx.args[1]}."


@command(Privileges.DEVELOPER)
async def wipemap(ctx: Context) -> Optional[str]:
    # (intentionally no docstring)
    if ctx.args:
        return "Sintaxe inválida: !wipemap"

    if time.time() >= ctx.player.last_np["timeout"]:
        return "Por favor, dê /np em um mapa antes."

    map_md5 = ctx.player.last_np["bmap"].md5

    # delete scores from all tables
    await app.state.services.database.execute(
        "DELETE FROM scores WHERE map_md5 = :map_md5",
        {"map_md5": map_md5},
    )

    return "Pontuações apagadas."


@command(Privileges.DEVELOPER, hidden=True)
async def menu(ctx: Context) -> Optional[str]:
    """Comando temporário para ilustrar a ideia de opção de menu."""
    ctx.player.send_current_menu()

    return None


@command(Privileges.DEVELOPER, aliases=["re"])
async def reload(ctx: Context) -> Optional[str]:
    """Recarrega um módulo do python."""
    if len(ctx.args) != 1:
        return "Sintaxe inválida: !reload <módulo>"

    parent, *children = ctx.args[0].split(".")

    try:
        mod = __import__(parent)
    except ModuleNotFoundError:
        return "Modulo não encontrado."

    try:
        for child in children:
            mod = getattr(mod, child)
    except AttributeError:
        return f"Falhou em {child}."  # type: ignore

    try:
        mod = importlib.reload(mod)
    except TypeError as exc:
        return f"{exc.args[0]}."

    return f"Recarregado {mod.__name__}"


@command(Privileges.UNRESTRICTED)
async def server(ctx: Context) -> Optional[str]:
    """Recuperar informações sobre a performance do servidor"""

    build_str = f"bancho.py v{app.settings.VERSION} ({app.settings.DOMAIN})"

    # get info about this process
    proc = psutil.Process(os.getpid())
    uptime = int(time.time() - proc.create_time())

    # get info about our cpu
    with open("/proc/cpuinfo") as f:
        header = "model name\t: "
        trailer = "\n"

        model_names = Counter(
            line[len(header) : -len(trailer)]
            for line in f.readlines()
            if line.startswith("model name")
        )

    # list of all cpus installed with thread count
    cpus_info = " | ".join(f"{v}x {k}" for k, v in model_names.most_common())

    # get system-wide ram usage
    sys_ram = psutil.virtual_memory()

    # output ram usage as `{bancho_used}MB / {sys_used}MB / {sys_total}MB`
    bancho_ram = proc.memory_info()[0]
    ram_values = (bancho_ram, sys_ram.used, sys_ram.total)
    ram_info = " / ".join([f"{v // 1024 ** 2}MB" for v in ram_values])

    # current state of settings
    mirror_url = app.settings.MIRROR_URL
    using_osuapi = app.settings.OSU_API_KEY != ""
    advanced_mode = app.settings.DEVELOPER_MODE
    auto_logging = app.settings.AUTOMATICALLY_REPORT_PROBLEMS

    # package versioning info
    # divide up pkg versions, 3 displayed per line, e.g.
    # aiohttp v3.6.3 | aiomysql v0.0.21 | bcrypt v3.2.0
    # cmyui v1.7.3 | datadog v0.40.1 | geoip2 v4.1.0
    # maniera v1.0.0 | mysql-connector-python v8.0.23 | orjson v3.5.1
    # psutil v5.8.0 | py3rijndael v0.3.3 | uvloop v0.15.2
    reqs = (Path.cwd() / "requirements.txt").read_text().splitlines()
    requirements_info = "\n".join(
        " | ".join("{} v{}".format(*pkg.split("==")) for pkg in section)
        for section in (reqs[i : i + 3] for i in range(0, len(reqs), 3))
    )

    return "\n".join(
        (
            f"{build_str} | tempo de atividade: {seconds_readable(uptime)}",
            f"cpu(s): {cpus_info}",
            f"memória: {ram_info}",
            f"espelho: {mirror_url} | conexão com a osu!api: {using_osuapi}",
            f"modo avançado: {advanced_mode} | login automático: {auto_logging}",
            "",
            "requisitos",
            requirements_info,
        ),
    )


if app.settings.DEVELOPER_MODE:
    """Comandos avançados (e potencialmente perigosos)."""

    # NOTE: some of these commands are potentially dangerous, and only
    # really intended for advanced users looking for access to lower level
    # utilities. Some may give direct access to utilties that could perform
    # harmful tasks to the underlying machine, so use at your own risk.

    from sys import modules as installed_mods

    __py_namespace: dict[str, Any] = globals() | {
        mod: __import__(mod)
        for mod in (
            "asyncio",
            "dis",
            "os",
            "sys",
            "struct",
            "discord",
            "datetime",
            "time",
            "inspect",
            "math",
            "importlib",
        )
        if mod in installed_mods
    }

    @command(Privileges.DEVELOPER)
    async def py(ctx: Context) -> Optional[str]:
        """Permite acesso assíncrono para o interpretador python."""
        # This can be very good for getting used to bancho.py's API; just look
        # around the codebase and find things to play with in your server.
        # Ex: !py return (await app.state.sessions.players.get(name='cmyui')).status.action
        if not ctx.args:
            return "owo"

        # turn our input args into a coroutine definition string.
        definition = "\n ".join(["async def __py(ctx):", " ".join(ctx.args)])

        try:  # def __py(ctx)
            exec(definition, __py_namespace)  # add to namespace
            ret = await __py_namespace["__py"](ctx)  # await it's return
        except Exception as exc:  # return exception in osu! chat
            ret = f"{exc.__class__}: {exc}"

        if "__py" in __py_namespace:
            del __py_namespace["__py"]

        # TODO: perhaps size checks?

        if not isinstance(ret, str):
            ret = pprint.pformat(ret, compact=True)

        return ret


""" Multiplayer commands
# The commands below for multiplayer match management.
# Most commands are open to player usage.
"""

R = TypeVar("R", bound=Optional[str])


def ensure_match(
    f: Callable[[Context, Match], Awaitable[Optional[R]]],
) -> Callable[[Context], Awaitable[Optional[R]]]:
    @wraps(f)
    async def wrapper(ctx: Context) -> Optional[R]:
        match = ctx.player.match

        # multi set is a bit of a special case,
        # as we do some additional checks.
        if match is None:
            # player not in a match
            return None

        if ctx.recipient is not match.chat:
            # message not in match channel
            return None

        if f is not mp_help and (
            ctx.player not in match.refs
            and not ctx.player.priv & Privileges.TOURNEY_MANAGER
        ):
            # doesn't have privs to use !mp commands (allow help).
            return None

        return await f(ctx, match)

    return wrapper


@mp_commands.add(Privileges.UNRESTRICTED, aliases=["h"])
@ensure_match
async def mp_help(ctx: Context, match: Match) -> Optional[str]:
    """Mostra todas as salas de multijogador visíeveis que um jogador pode acessar."""
    prefix = app.settings.COMMAND_PREFIX
    cmds = []

    for cmd in mp_commands.commands:
        if not cmd.doc or ctx.player.priv & cmd.priv != cmd.priv:
            # no doc, or insufficient permissions.
            continue

        cmds.append(f"{prefix}mp {cmd.triggers[0]}: {cmd.doc}")

    return "\n".join(cmds)


@mp_commands.add(Privileges.UNRESTRICTED, aliases=["st"])
@ensure_match
async def mp_start(ctx: Context, match: Match) -> Optional[str]:
    """Começa a partida multijogador, com quaisquer jogadores prontos."""
    if len(ctx.args) > 1:
        return "Sintaxe inválida: !mp start <force/segundos>"

    # this command can be used in a few different ways;
    # !mp start: start the match now (make sure all players are ready)
    # !mp start force: start the match now (don't check for ready)
    # !mp start N: start the match in N seconds (don't check for ready)
    # !mp start cancel: cancel the current match start timer

    if not ctx.args:
        # !mp start
        if match.starting["start"] is not None:
            time_remaining = int(match.starting["time"] - time.time())
            return f"Partida começando em {time_remaining} segundos."

        if any([s.status == SlotStatus.not_ready for s in match.slots]):
            return "Nem todos os jogadores estão prontos. (`!mp start force` para ignorar)."
    else:
        if ctx.args[0].isdecimal():
            # !mp start N
            if match.starting["start"] is not None:
                time_remaining = int(match.starting["time"] - time.time())
                return f"Partida começando em {time_remaining} segundos."

            # !mp start <seconds>
            duration = int(ctx.args[0])
            if not 0 < duration <= 300:
                return "Tempo selecionado deve estar entre 1-300 segundos."

            def _start() -> None:
                """Remove any pending timers & start the match."""
                # remove start & alert timers
                match.starting["start"] = None
                match.starting["alerts"] = None
                match.starting["time"] = None

                # make sure player didn't leave the
                # match since queueing this start lol..
                if ctx.player not in match:
                    match.chat.send_bot("Jogador saiu da partida? (cancelado)")
                    return

                match.start()
                match.chat.send_bot("Iniciando partida.")

            def _alert_start(t: int) -> None:
                """Alert the match of the impending start."""
                match.chat.send_bot(f"Partida começando em {t} seconds.")

            # add timers to our match object,
            # so we can cancel them if needed.
            match.starting["start"] = app.state.loop.call_later(duration, _start)
            match.starting["alerts"] = [
                app.state.loop.call_later(duration - t, lambda t=t: _alert_start(t))
                for t in (60, 30, 10, 5, 4, 3, 2, 1)
                if t < duration
            ]
            match.starting["time"] = time.time() + duration

            return f"Partida vai começar em {duration} segundos."
        elif ctx.args[0] in ("cancel", "c"):
            # !mp start cancel
            if match.starting["start"] is None:
                return "Temporizador da partida não está ativado!"

            match.starting["start"].cancel()
            for alert in match.starting["alerts"]:
                alert.cancel()

            match.starting["start"] = None
            match.starting["alerts"] = None
            match.starting["time"] = None

            return "Temporizador cancelado."
        elif ctx.args[0] not in ("force", "f"):
            return "Sintaxe inválida: !mp start <force/segundos>"
        # !mp start force simply passes through

    match.start()
    return "Boa sorte!"


@mp_commands.add(Privileges.UNRESTRICTED, aliases=["a"])
@ensure_match
async def mp_abort(ctx: Context, match: Match) -> Optional[str]:
    """Aborta a partida em progresso no modo multijogador."""
    if not match.in_progress:
        return "Abortar o quê?"

    match.unready_players(expected=SlotStatus.playing)

    match.in_progress = False
    match.enqueue(app.packets.match_abort())
    match.enqueue_state()
    return "Partida abortada."


@mp_commands.add(Privileges.UNRESTRICTED)
@ensure_match
async def mp_map(ctx: Context, match: Match) -> Optional[str]:
    """Define o mapa atual da partida por id."""
    if len(ctx.args) != 1 or not ctx.args[0].isdecimal():
        return "Sintaxe inválida: !mp map <beatmapid>"

    map_id = int(ctx.args[0])

    if map_id == match.map_id:
        return "O mapa já está selecionado."

    if not (bmap := await Beatmap.from_bid(map_id)):
        return "O mapa não foi encontrado."

    match.map_id = bmap.id
    match.map_md5 = bmap.md5
    match.map_name = bmap.full_name

    match.mode = bmap.mode

    match.enqueue_state()
    return f"Selecionado: {bmap.embed}."


@mp_commands.add(Privileges.UNRESTRICTED)
@ensure_match
async def mp_mods(ctx: Context, match: Match) -> Optional[str]:
    """Define os mods atuais da partida, na forma de string."""
    if len(ctx.args) != 1 or len(ctx.args[0]) % 2 != 0:
        return "Sintaxe inválida: !mp mods <mods>"

    mods = Mods.from_modstr(ctx.args[0])
    mods = mods.filter_invalid_combos(match.mode.as_vanilla)

    if match.freemods:
        if ctx.player is match.host:
            # allow host to set speed-changing mods.
            match.mods = mods & SPEED_CHANGING_MODS

        # set slot mods
        match.get_slot(ctx.player).mods = mods & ~SPEED_CHANGING_MODS
    else:
        # not freemods, set match mods.
        match.mods = mods

    match.enqueue_state()
    return "Mods da partida atualizados."


@mp_commands.add(Privileges.UNRESTRICTED, aliases=["fm", "fmods"])
@ensure_match
async def mp_freemods(ctx: Context, match: Match) -> Optional[str]:
    """Alterna o estado dos freemods para a partida."""
    if len(ctx.args) != 1 or ctx.args[0] not in ("on", "off"):
        return "Sintaxe inválida: !mp freemods <on/off>"

    if ctx.args[0] == "on":
        # central mods -> all players mods.
        match.freemods = True

        for s in match.slots:
            if s.status & SlotStatus.has_player:
                # the slot takes any non-speed
                # changing mods from the match.
                s.mods = match.mods & ~SPEED_CHANGING_MODS

        match.mods &= SPEED_CHANGING_MODS
    else:
        # host mods -> central mods.
        match.freemods = False

        host = match.get_host_slot()  # should always exist
        # the match keeps any speed-changing mods,
        # and also takes any mods the host has enabled.
        match.mods &= SPEED_CHANGING_MODS
        match.mods |= host.mods

        for s in match.slots:
            if s.status & SlotStatus.has_player:
                s.mods = Mods.NOMOD

    match.enqueue_state()
    return "Mods livres atualizado."


@mp_commands.add(Privileges.UNRESTRICTED)
@ensure_match
async def mp_host(ctx: Context, match: Match) -> Optional[str]:
    """Define o anfitrião da partida por nome."""
    if len(ctx.args) != 1:
        return "Sintaxe inválida: !mp host <nome>"

    if not (t := app.state.sessions.players.get(name=ctx.args[0])):
        return "Não foi possível encontrar um usuário por este nome."

    if t is match.host:
        return "Esta pessoa já é o anfitrião!"

    if t not in match:
        return "Jogador não foi encontrado na partida."

    match.host_id = t.id

    match.host.enqueue(app.packets.match_transfer_host())
    match.enqueue_state(lobby=True)
    return "Anfitrião da partida foi atualizado."


@mp_commands.add(Privileges.UNRESTRICTED)
@ensure_match
async def mp_randpw(ctx: Context, match: Match) -> Optional[str]:
    """Randomiza a senha atual da partida."""
    match.passwd = secrets.token_hex(8)
    return "Senha da partida foi randomizada."


@mp_commands.add(Privileges.UNRESTRICTED, aliases=["inv"])
@ensure_match
async def mp_invite(ctx: Context, match: Match) -> Optional[str]:
    """Convida um jogador para a partida pelo nome"""
    if len(ctx.args) != 1:
        return "Sintaxe inválida: !mp invite <nome>"

    if not (t := app.state.sessions.players.get(name=ctx.args[0])):
        return "Não foi possível encontrar um usuário por este nome."

    if t is app.state.sessions.bot:
        return "Estou muito ocupado!"

    if t is ctx.player:
        return "Não tem como convidar a si mesmo!"

    t.enqueue(app.packets.match_invite(ctx.player, t.name))
    return f"Convidou {t} para a partida."


@mp_commands.add(Privileges.UNRESTRICTED)
@ensure_match
async def mp_addref(ctx: Context, match: Match) -> Optional[str]:
    """Adiciona um juíz para a partida pelo nome."""
    if len(ctx.args) != 1:
        return "Sintaxe inválida: !mp addref <nome>"

    if not (t := app.state.sessions.players.get(name=ctx.args[0])):
        return "Não foi possível encontrar um usuário por este nome."

    if t not in match:
        return "Usuário deve estar na partida atual!"

    if t in match.refs:
        return f"{t} já é um juíz da partida!"

    match._refs.add(t)
    return f"{t.name} adicionado aos juízes da partida."


@mp_commands.add(Privileges.UNRESTRICTED)
@ensure_match
async def mp_rmref(ctx: Context, match: Match) -> Optional[str]:
    """Remove um juíz da partida pelo nome."""
    if len(ctx.args) != 1:
        return "Sintaxe inválida: !mp addref <nome>"

    if not (t := app.state.sessions.players.get(name=ctx.args[0])):
        return "Não foi possível encontrar um usuário por este nome."

    if t not in match.refs:
        return f"{t} não é um juíz da partida!"

    if t is match.host:
        return "O anfitrião sempre é o juíz!"

    match._refs.remove(t)
    return f"{t.name} não é mais um juíz da partida."


@mp_commands.add(Privileges.UNRESTRICTED)
@ensure_match
async def mp_listref(ctx: Context, match: Match) -> Optional[str]:
    """Lista todos os juízes da partida"""
    return ", ".join(map(str, match.refs)) + "."


@mp_commands.add(Privileges.UNRESTRICTED)
@ensure_match
async def mp_lock(ctx: Context, match: Match) -> Optional[str]:
    """Tranca todas as vagas vazias da partida."""
    for slot in match.slots:
        if slot.status == SlotStatus.open:
            slot.status = SlotStatus.locked

    match.enqueue_state()
    return "Todas as vagas vazias foram bloqueadas."


@mp_commands.add(Privileges.UNRESTRICTED)
@ensure_match
async def mp_unlock(ctx: Context, match: Match) -> Optional[str]:
    """Destranca todas as vagas trancadas da partida."""
    for slot in match.slots:
        if slot.status == SlotStatus.locked:
            slot.status = SlotStatus.open

    match.enqueue_state()
    return "Todas as vagas trancadas foram destrancadas."


@mp_commands.add(Privileges.UNRESTRICTED)
@ensure_match
async def mp_teams(ctx: Context, match: Match) -> Optional[str]:
    """Muda o tipo de time da partida."""
    if len(ctx.args) != 1:
        return "Sintaxe inválida: !mp teams <type>"

    team_type = ctx.args[0]

    if team_type in ("ffa", "freeforall", "head-to-head"):
        match.team_type = MatchTeamTypes.head_to_head
    elif team_type in ("tag", "coop", "co-op", "tag-coop"):
        match.team_type = MatchTeamTypes.tag_coop
    elif team_type in ("teams", "team-vs", "teams-vs"):
        match.team_type = MatchTeamTypes.team_vs
    elif team_type in ("tag-teams", "tag-team-vs", "tag-teams-vs"):
        match.team_type = MatchTeamTypes.tag_team_vs
    else:
        return "Tipo de time desconhecido. (ffa, tag, teams, tag-teams)"

    # find the new appropriate default team.
    # defaults are (ffa: neutral, teams: red).
    if match.team_type in (MatchTeamTypes.head_to_head, MatchTeamTypes.tag_coop):
        new_t = MatchTeams.neutral
    else:
        new_t = MatchTeams.red

    # change each active slots team to
    # fit the correspoding team type.
    for s in match.slots:
        if s.status & SlotStatus.has_player:
            s.team = new_t

    if match.is_scrimming:
        # reset score if scrimming.
        match.reset_scrim()

    match.enqueue_state()
    return "O tipo de time foi atualizado."


@mp_commands.add(Privileges.UNRESTRICTED, aliases=["cond"])
@ensure_match
async def mp_condition(ctx: Context, match: Match) -> Optional[str]:
    """Muda a condição de vitória da partida."""
    if len(ctx.args) != 1:
        return "Sintaxe inválida: !mp condition <tipo>"

    cond = ctx.args[0]

    if cond == "pp":
        # special case - pp can't actually be used as an ingame
        # win condition, but bancho.py allows it to be passed into
        # this command during a scrims to use pp as a win cond.
        if not match.is_scrimming:
            return "PP só pode ser usado como uma condição de vitória durante amistosos."
        if match.use_pp_scoring:
            return "Pontuação por PP já está ativada."

        match.use_pp_scoring = True
    else:
        if match.use_pp_scoring:
            match.use_pp_scoring = False

        if cond == "score":
            match.win_condition = MatchWinConditions.score
        elif cond in ("accuracy", "acc"):
            match.win_condition = MatchWinConditions.accuracy
        elif cond == "combo":
            match.win_condition = MatchWinConditions.combo
        elif cond in ("scorev2", "v2"):
            match.win_condition = MatchWinConditions.scorev2
        else:
            return "Condição de vitória inválida. (score, acc, combo, scorev2, *pp)"

    match.enqueue_state(lobby=False)
    return "Condição de vitória atualizada."


@mp_commands.add(Privileges.UNRESTRICTED, aliases=["autoref"])
@ensure_match
async def mp_scrim(ctx: Context, match: Match) -> Optional[str]:
    """Começa um amistoso na partida atual."""
    if len(ctx.args) != 1 or not (r_match := regexes.BEST_OF.fullmatch(ctx.args[0])):
        return "Sintaxe inválida: !mp scrim <md#>"

    if not 0 <= (best_of := int(r_match[1])) < 16:
        return "Melhor deve estar entre 0-15."

    winning_pts = (best_of // 2) + 1

    if winning_pts != 0:
        # setting to real num
        if match.is_scrimming:
            return "Amistoso já está acontecendo!"

        if best_of % 2 == 0:
            return "MD# deve ser um número ímpar!"

        match.is_scrimming = True
        msg = (
            f"Um amistoso foi iniciado por {ctx.player.name}; "
            f"primeiro a conseguir {winning_pts} pontos, vence. Boa sorte!"
        )
    else:
        # setting to 0
        if not match.is_scrimming:
            return "Amistoso não está acontecendo!"

        match.is_scrimming = False
        match.reset_scrim()
        msg = "Amistoso cancelado."

    match.winning_pts = winning_pts
    return msg


@mp_commands.add(Privileges.UNRESTRICTED, aliases=["end"])
@ensure_match
async def mp_endscrim(ctx: Context, match: Match) -> Optional[str]:
    """Termina o amistoso atual da partida."""
    if not match.is_scrimming:
        return "Não está acontecendo o amistoso."

    match.is_scrimming = False
    match.reset_scrim()
    return "Amistoso terminou."  # TODO: final score (get_score method?)


@mp_commands.add(Privileges.UNRESTRICTED, aliases=["rm"])
@ensure_match
async def mp_rematch(ctx: Context, match: Match) -> Optional[str]:
    """Reinicia o amistoso, ou desfaz o último ponto da partida."""
    if ctx.args:
        return "Sintaxe inválida: !mp rematch"

    if ctx.player is not match.host:
        return "Apenas disponível para o anfitrião."

    if not match.is_scrimming:
        if match.winning_pts == 0:
            msg = "Não está em amistoso; para começar um, use !mp scrim."
        else:
            # re-start scrimming with old points
            match.is_scrimming = True
            msg = (
                f"Uma revanche foi iniciada por {ctx.player.name}; "
                f"o primeiro a fazer {match.winning_pts} pontos, vence. Boa sorte!"
            )
    else:
        # reset the last match point awarded
        if not match.winners:
            return "Nenhum ponto foi ganho ainda."

        if (recent_winner := match.winners[-1]) is None:
            return "O último ponto foi um empate."

        match.match_points[recent_winner] -= 1  # TODO: team name
        match.winners.pop()

        msg = f"Um ponto foi deduzido de {recent_winner}."

    return msg


@mp_commands.add(Privileges.ADMINISTRATOR, aliases=["f"], hidden=True)
@ensure_match
async def mp_force(ctx: Context, match: Match) -> Optional[str]:
    """Força um jogador na partida pelo nome."""
    # NOTE: this overrides any limits such as silences or passwd.
    if len(ctx.args) != 1:
        return "Sintaxe inválida: !mp force <name>"

    if not (t := app.state.sessions.players.get(name=ctx.args[0])):
        return "Não foi possível encontrar um usuário por este nome."

    t.join_match(match, match.passwd)
    return "Bem-vindo."


# mappool-related mp commands


@mp_commands.add(Privileges.UNRESTRICTED, aliases=["lp"])
@ensure_match
async def mp_loadpool(ctx: Context, match: Match) -> Optional[str]:
    """Carrega uma mappool na partida atual."""
    if len(ctx.args) != 1:
        return "Sintaxe inválida: !mp loadpool <nome>"

    if ctx.player is not match.host:
        return "Apenas disponível para o anfitrião."

    name = ctx.args[0]

    if not (pool := app.state.sessions.pools.get_by_name(name)):
        return "Não existe uma mappool com esse nome!"

    if match.pool is pool:
        return f"{pool!r} já está selecionada!"

    match.pool = pool
    return f"{pool!r} selecionada."


@mp_commands.add(Privileges.UNRESTRICTED, aliases=["ulp"])
@ensure_match
async def mp_unloadpool(ctx: Context, match: Match) -> Optional[str]:
    """Descarrega a mappool da partida atual."""
    if ctx.args:
        return "Sintaxe inválida: !mp unloadpool"

    if ctx.player is not match.host:
        return "Apenas disponível para o anfitrião."

    if not match.pool:
        return "Não há mappool selecionada na partida."

    match.pool = None
    return "Mappool descarregada."


@mp_commands.add(Privileges.UNRESTRICTED)
@ensure_match
async def mp_ban(ctx: Context, match: Match) -> Optional[str]:
    """Bane um mapa da mappool carregada na partida."""
    if len(ctx.args) != 1:
        return "Sintaxe inválida: !mp ban <ban>"

    if not match.pool:
        return "Não há uma mappool carregada na partida."

    mods_slot = ctx.args[0]

    # separate mods & slot
    if not (r_match := regexes.MAPPOOL_PICK.fullmatch(mods_slot)):
        return "Sintaxe inválida de escolha; exemplo correto: HD2"

    # not calling mods.filter_invalid_combos here intentionally.
    mods = Mods.from_modstr(r_match[1])
    slot = int(r_match[2])

    if (mods, slot) not in match.pool.maps:
        return f"Found no {mods_slot} pick in the pool."

    if (mods, slot) in match.bans:
        return "Esse mapa já foi banido!"

    match.bans.add((mods, slot))
    return f"{mods_slot} banido."


@mp_commands.add(Privileges.UNRESTRICTED)
@ensure_match
async def mp_unban(ctx: Context, match: Match) -> Optional[str]:
    """Desbane um mapa da mappool carregada na partida."""
    if len(ctx.args) != 1:
        return "Sintaxe inválida: !mp unban <ban>"

    if not match.pool:
        return "Não há uma mappool carregada na partida."

    mods_slot = ctx.args[0]

    # separate mods & slot
    if not (r_match := regexes.MAPPOOL_PICK.fullmatch(mods_slot)):
        return "Sintaxe inválida de escolha; exemplo correto: HD2"

    # not calling mods.filter_invalid_combos here intentionally.
    mods = Mods.from_modstr(r_match[1])
    slot = int(r_match[2])

    if (mods, slot) not in match.pool.maps:
        return f"Não existe {mods_slot} na mappool."

    if (mods, slot) not in match.bans:
        return "Essa escolha não está banida atualmente."

    match.bans.remove((mods, slot))
    return f"{mods_slot} desbanido."


@mp_commands.add(Privileges.UNRESTRICTED)
@ensure_match
async def mp_pick(ctx: Context, match: Match) -> Optional[str]:
    """Escolhe um mapa da mappool carregada na partida."""
    if len(ctx.args) != 1:
        return "Sintaxe inválida: !mp pick <pick>"

    if not match.pool:
        return "Não há uma mappool carregada na partida."

    mods_slot = ctx.args[0]

    # separate mods & slot
    if not (r_match := regexes.MAPPOOL_PICK.fullmatch(mods_slot)):
        return "Sintaxe inválida de escolha; exemplo correto: HD2"

    # not calling mods.filter_invalid_combos here intentionally.
    mods = Mods.from_modstr(r_match[1])
    slot = int(r_match[2])

    if (mods, slot) not in match.pool.maps:
        return f"Não existe {mods_slot} na mappool."

    if (mods, slot) in match.bans:
        return f"{mods_slot} foi banido, e você não pode escolher."

    # update match beatmap to the picked map.
    bmap = match.pool.maps[(mods, slot)]
    match.map_md5 = bmap.md5
    match.map_id = bmap.id
    match.map_name = bmap.full_name

    # TODO: some kind of abstraction allowing
    # for something like !mp pick fm.
    if match.freemods:
        # if freemods are enabled, disable them.
        match.freemods = False

        for s in match.slots:
            if s.status & SlotStatus.has_player:
                s.mods = Mods.NOMOD

    # update match mods to the picked map.
    match.mods = mods

    match.enqueue_state()

    return f"Picked {bmap.embed}. ({mods_slot})"


""" Mappool management commands
# The commands below are for event managers
# and tournament hosts/referees to help automate
# tedious processes of running tournaments.
"""


@pool_commands.add(Privileges.TOURNEY_MANAGER, aliases=["h"], hidden=True)
async def pool_help(ctx: Context) -> Optional[str]:
    """Mostra todos os comandos de mappool que um jogador pode usar."""
    prefix = app.settings.COMMAND_PREFIX
    cmds = []

    for cmd in pool_commands.commands:
        if not cmd.doc or ctx.player.priv & cmd.priv != cmd.priv:
            # no doc, or insufficient permissions.
            continue

        cmds.append(f"{prefix}pool {cmd.triggers[0]}: {cmd.doc}")

    return "\n".join(cmds)


@pool_commands.add(Privileges.TOURNEY_MANAGER, aliases=["c"], hidden=True)
async def pool_create(ctx: Context) -> Optional[str]:
    """Adiciona uma mappool ao banco de dados."""
    if len(ctx.args) != 1:
        return "Sintaxe inválida: !pool create <nome>"

    name = ctx.args[0]

    if app.state.sessions.pools.get_by_name(name):
        return "Uma pool com esse nome já existe!"

    # insert pool into db
    await app.state.services.database.execute(
        "INSERT INTO tourney_pools "
        "(name, created_at, created_by) "
        "VALUES (:name, NOW(), :user_id)",
        {"name": name, "user_id": ctx.player.id},
    )

    # add to cache (get from sql for id & time)
    row = await app.state.services.database.fetch_one(
        "SELECT * FROM tourney_pools WHERE name = :name",
        {"name": name},
    )
    assert row is not None

    row = dict(row)  # make mutable copy

    row["created_by"] = await app.state.sessions.players.from_cache_or_sql(
        id=row["created_by"],
    )

    app.state.sessions.pools.append(MapPool(**row))

    return f"{name} criada."


@pool_commands.add(Privileges.TOURNEY_MANAGER, aliases=["del", "d"], hidden=True)
async def pool_delete(ctx: Context) -> Optional[str]:
    """Remove uma mappool do banco de dados."""
    if len(ctx.args) != 1:
        return "Sintaxe inválida: !pool delete <nome>"

    name = ctx.args[0]

    if not (pool := app.state.sessions.pools.get_by_name(name)):
        return "Não foi possível achar uma mappool com esse nome."

    # delete from db
    await app.state.services.database.execute(
        "DELETE FROM tourney_pools WHERE id = :pool_id",
        {"pool_id": pool.id},
    )

    await app.state.services.database.execute(
        "DELETE FROM tourney_pool_maps WHERE pool_id = :pool_id",
        {"pool_id": pool.id},
    )

    # remove from cache
    app.state.sessions.pools.remove(pool)

    return f"{name} deletada."


@pool_commands.add(Privileges.TOURNEY_MANAGER, aliases=["a"], hidden=True)
async def pool_add(ctx: Context) -> Optional[str]:
    """Adiciona um novo mapa para uma mappool no banco de dados"""
    if len(ctx.args) != 2:
        return "Sintaxe inválida: !pool add <nome> <escolha>"

    if time.time() >= ctx.player.last_np["timeout"]:
        return "Por favor, dê /np em um mapa antes."

    name, mods_slot = ctx.args
    mods_slot = mods_slot.upper()  # ocd
    bmap = ctx.player.last_np["bmap"]

    # separate mods & slot
    if not (r_match := regexes.MAPPOOL_PICK.fullmatch(mods_slot)):
        return "Sintaxe inválida de escolha; exemplo correto: HD2"

    if len(r_match[1]) % 2 != 0:
        return "Mods inválidos."

    # not calling mods.filter_invalid_combos here intentionally.
    mods = Mods.from_modstr(r_match[1])
    slot = int(r_match[2])

    if not (pool := app.state.sessions.pools.get_by_name(name)):
        return "Não foi possível achar uma mappool com esse nome."

    if (mods, slot) in pool.maps:
        return f"{mods_slot} is already {pool.maps[(mods, slot)].embed}!"

    if bmap in pool.maps.values():
        return "O mapa já está na mappool."

    # insert into db
    await app.state.services.database.execute(
        "INSERT INTO tourney_pool_maps "
        "(map_id, pool_id, mods, slot) "
        "VALUES (:map_id, :pool_id, :mods, :slot)",
        {"map_id": bmap.id, "pool_id": pool.id, "mods": mods, "slot": slot},
    )

    # add to cache
    pool.maps[(mods, slot)] = bmap

    return f"{bmap.embed} adicionado a {name}."


@pool_commands.add(Privileges.TOURNEY_MANAGER, aliases=["rm", "r"], hidden=True)
async def pool_remove(ctx: Context) -> Optional[str]:
    """Remove um mapa da mappool no banco de dados."""
    if len(ctx.args) != 2:
        return "Sintaxe inválida: !pool remove <nome> <escolha>"

    name, mods_slot = ctx.args
    mods_slot = mods_slot.upper()  # ocd

    # separate mods & slot
    if not (r_match := regexes.MAPPOOL_PICK.fullmatch(mods_slot)):
        return "Sintaxe inválida de escolha; exemplo correto: HD2"

    # not calling mods.filter_invalid_combos here intentionally.
    mods = Mods.from_modstr(r_match[1])
    slot = int(r_match[2])

    if not (pool := app.state.sessions.pools.get_by_name(name)):
        return "Não foi possível achar uma mappool com esse nome."

    if (mods, slot) not in pool.maps:
        return f"Não existe {mods_slot} na mappool."

    # delete from db
    await app.state.services.database.execute(
        "DELETE FROM tourney_pool_maps WHERE mods = :mods AND slot = :slot",
        {"mods": mods, "slot": slot},
    )

    # remove from cache
    del pool.maps[(mods, slot)]

    return f"{mods_slot} removido de {name}."


@pool_commands.add(Privileges.TOURNEY_MANAGER, aliases=["l"], hidden=True)
async def pool_list(ctx: Context) -> Optional[str]:
    """Lista a informação de todas as mappools que existem."""
    if not (pools := app.state.sessions.pools):
        return "Não existe nenhuma mappool."

    l = [f"Mappools ({len(pools)})"]

    for pool in pools:
        l.append(
            f"[{pool.created_at:%Y-%m-%d}] {pool.id}. "
            f"{pool.name}, por {pool.created_by}.",
        )

    return "\n".join(l)


@pool_commands.add(Privileges.TOURNEY_MANAGER, aliases=["i"], hidden=True)
async def pool_info(ctx: Context) -> Optional[str]:
    """Obtêm toda a informação de uma mappool específica."""
    if len(ctx.args) != 1:
        return "Sintaxe inválida: !pool info <nome>"

    name = ctx.args[0]

    if not (pool := app.state.sessions.pools.get_by_name(name)):
        return "Não foi possível achar uma mappool com esse nome."

    _time = pool.created_at.strftime("%H:%M:%S%p")
    _date = pool.created_at.strftime("%Y-%m-%d")
    datetime_fmt = f"Criado em {_time} no dia {_date}"
    l = [f"{pool.id}. {pool.name}, por {pool.created_by} | {datetime_fmt}."]

    for (mods, slot), bmap in pool.maps.items():
        l.append(f"{mods!r}{slot}: {bmap.embed}")

    return "\n".join(l)


""" Clan managment commands
# The commands below are for managing bancho.py
# clans, for users, clan staff, and server staff.
"""


@clan_commands.add(Privileges.UNRESTRICTED, aliases=["h"])
async def clan_help(ctx: Context) -> Optional[str]:
    """Mostra todos os comandos documentados de clã que um jogador pode usar."""
    prefix = app.settings.COMMAND_PREFIX
    cmds = []

    for cmd in clan_commands.commands:
        if not cmd.doc or ctx.player.priv & cmd.priv != cmd.priv:
            # no doc, or insufficient permissions.
            continue

        cmds.append(f"{prefix}clan {cmd.triggers[0]}: {cmd.doc}")

    return "\n".join(cmds)


@clan_commands.add(Privileges.UNRESTRICTED, aliases=["c"])
async def clan_create(ctx: Context) -> Optional[str]:
    """Criar um clã com uma tag e nome dados."""
    if len(ctx.args) < 2:
        return "Sintaxe inválida: !clan create <tag> <nome>"

    if not 1 <= len(tag := ctx.args[0].upper()) <= 6:
        return "Tag do clã deve ter de 1 a 6 caracteres."

    if not 2 <= len(name := " ".join(ctx.args[1:])) <= 16:
        return "Nome do clã deve ter de 2 a 16 caracteres."

    if ctx.player.clan:
        return f"Você já é um membro de {ctx.player.clan}!"

    if app.state.sessions.clans.get(name=name):
        return "Esse nome já é utilizado por outro clã."

    if app.state.sessions.clans.get(tag=tag):
        return "Essa tag já é utilizada por outro clã."

    created_at = datetime.now()

    # add clan to sql (generates id)
    clan_id = await app.state.services.database.execute(
        "INSERT INTO clans "
        "(name, tag, created_at, owner) "
        "VALUES (:name, :tag, :created_at, :user_id)",
        {"name": name, "tag": tag, "created_at": created_at, "user_id": ctx.player.id},
    )

    # add clan to cache
    clan = Clan(
        id=clan_id,
        name=name,
        tag=tag,
        created_at=created_at,
        owner_id=ctx.player.id,
    )
    app.state.sessions.clans.append(clan)

    # set owner's clan & clan priv (cache & sql)
    ctx.player.clan = clan
    ctx.player.clan_priv = ClanPrivileges.Owner

    clan.owner_id = ctx.player.id
    clan.member_ids.add(ctx.player.id)

    await app.state.services.database.execute(
        "UPDATE users "
        "SET clan_id = :clan_id, "
        "clan_priv = 3 "  # ClanPrivileges.Owner
        "WHERE id = :user_id",
        {"clan_id": clan_id, "user_id": ctx.player.id},
    )

    # announce clan creation
    if announce_chan := app.state.sessions.channels["#announce"]:
        msg = f"\x01ACTION fundou {clan!r}."
        announce_chan.send(msg, sender=ctx.player, to_self=True)

    return f"{clan!r} criado."


@clan_commands.add(Privileges.UNRESTRICTED, aliases=["delete", "d"])
async def clan_disband(ctx: Context) -> Optional[str]:
    """Desfazer o clã (administradores podem desfazer outros clãs)."""
    if ctx.args:
        # disband a specified clan by tag
        if ctx.player not in app.state.sessions.players.staff:
            return "Somente administradores podem desfazer o clã de outras pessoas."

        if not (clan := app.state.sessions.clans.get(tag=" ".join(ctx.args).upper())):
            return "Não foi possível achar um clã por esse nome."
    else:
        # disband the player's clan
        if not (clan := ctx.player.clan):
            return "Você não é membro de nenhum clã!"

    # delete clan from sql
    await app.state.services.database.execute(
        "DELETE FROM clans WHERE id = :clan_id",
        {"clan_id": clan.id},
    )

    # remove all members from the clan,
    # reset their clan privs (cache & sql).
    # NOTE: only online players need be to be uncached.
    for member_id in clan.member_ids:
        if member := app.state.sessions.players.get(id=member_id):
            member.clan = None
            member.clan_priv = None

    await app.state.services.database.execute(
        "UPDATE users SET clan_id = 0, clan_priv = 0 WHERE clan_id = :clan_id",
        {"clan_id": clan.id},
    )

    # remove clan from cache
    app.state.sessions.clans.remove(clan)

    # announce clan disbanding
    if announce_chan := app.state.sessions.channels["#announce"]:
        msg = f"\x01ACTION desfez {clan!r}."
        announce_chan.send(msg, sender=ctx.player, to_self=True)

    return f"{clan!r} desfeito."


@clan_commands.add(Privileges.UNRESTRICTED, aliases=["i"])
async def clan_info(ctx: Context) -> Optional[str]:
    """Obtêm a informação de um clã pela sua tag."""
    if not ctx.args:
        return "Sintaxe inválida: !clan info <tag>"

    if not (clan := app.state.sessions.clans.get(tag=" ".join(ctx.args).upper())):
        return "Não foi possível achar um clã por essa tag."

    msg = [f"{clan!r} | Fundado em {clan.created_at:%d %b, %Y}."]

    # get members privs from sql
    for row in await app.state.services.database.fetch_all(
        "SELECT name, clan_priv "
        "FROM users "
        "WHERE clan_id = :clan_id "
        "ORDER BY clan_priv DESC",
        {"clan_id": clan.id},
    ):
        priv_str = ("Member", "Officer", "Owner")[row["clan_priv"] - 1]
        msg.append(f"[{priv_str}] {row['name']}")

    return "\n".join(msg)


@clan_commands.add(Privileges.UNRESTRICTED)
async def clan_leave(ctx: Context):
<<<<<<< HEAD
    """Sai do clã do qual você faz parte."""
    p = await app.state.sessions.players.from_cache_or_sql(name=ctx.player.name)

    if not p.clan:
        return "Você não está em um clã."
    elif p.clan_priv == ClanPrivileges.Owner:
        return "Você deve tranferir a liderança do seu clã antes de sair, ou você pode desfazer o clã usando !clan disband."

    await p.clan.remove_member(p)
    return f"Você saiu do clã {p.clan!r} com sucesso."
=======
    """Leaves the clan you're in."""
    if not ctx.player.clan:
        return "You're not in a clan."
    elif ctx.player.clan_priv == ClanPrivileges.Owner:
        return "You must transfer your clan's ownership before leaving it. Alternatively, you can use !clan disband."

    await ctx.player.clan.remove_member(ctx.player)
    return f"You have successfully left {ctx.player.clan!r}."
>>>>>>> 426cbf8a


# TODO: !clan inv, !clan join, !clan leave


@clan_commands.add(Privileges.UNRESTRICTED, aliases=["l"])
async def clan_list(ctx: Context) -> Optional[str]:
    """Lista a informação de todos os clãs existentes."""
    if ctx.args:
        if len(ctx.args) != 1 or not ctx.args[0].isdecimal():
            return "Sintaxe inválida: !clan list (página)"
        else:
            offset = 25 * int(ctx.args[0])
    else:
        offset = 0

    if offset >= (total_clans := len(app.state.sessions.clans)):
        return "Não existe nenhum clã."

    msg = [f"bancho.py listou ({total_clans} clãs no total)."]

    for idx, clan in enumerate(app.state.sessions.clans, offset):
        msg.append(f"{idx + 1}. {clan!r}")

    return "\n".join(msg)


class CommandResponse(TypedDict):
    resp: Optional[str]
    hidden: bool


async def process_commands(
    p: Player,
    target: Union["Channel", Player],
    msg: str,
) -> Optional[CommandResponse]:
    # response is either a CommandResponse if we hit a command,
    # or simply False if we don't have any command hits.
    start_time = clock_ns()

    prefix_len = len(app.settings.COMMAND_PREFIX)
    trigger, *args = msg[prefix_len:].strip().split(" ")

    # case-insensitive triggers
    trigger = trigger.lower()

    # check if any command sets match.
    for cmd_set in command_sets:
        if trigger == cmd_set.trigger:
            if not args:
                args = ["help"]

            trigger, *args = args  # get subcommand

            # case-insensitive triggers
            trigger = trigger.lower()

            commands = cmd_set.commands
            break
    else:
        # no set commands matched, check normal commands.
        commands = regular_commands

    for cmd in commands:
        if trigger in cmd.triggers and p.priv & cmd.priv == cmd.priv:
            # found matching trigger with sufficient privs
            try:
                res = await cmd.callback(
                    Context(
                        player=p,
                        trigger=trigger,
                        args=args,
                        recipient=target,
                    ),
                )
            except Exception:
                # print exception info to the console,
                # but do not break the player's session.
                traceback.print_exc()

                res = "Um erro inesperado aconteceu durante a execução desse comando."

            if res is not None:
                # we have a message to return, include elapsed time
                elapsed = app.logging.magnitude_fmt_time(clock_ns() - start_time)
                return {"resp": f"{res} | Tempo de execução: {elapsed}", "hidden": cmd.hidden}
            else:
                # no message to return
                return {"resp": None, "hidden": False}

    return None<|MERGE_RESOLUTION|>--- conflicted
+++ resolved
@@ -336,14 +336,10 @@
         target = ctx.player
 
     if not (s := target.recent_score):
-<<<<<<< HEAD
         return "Sem pontuações encontradas :o (somente é salvo por sessão de jogo)"
-=======
-        return "No scores found (only saves per play session)."
-
+        
     if s.bmap is None:
-        return "We don't have a beatmap on file for your recent score."
->>>>>>> 426cbf8a
+        return "Não temos um mapa para sua pontuação recente."
 
     l = [f"[{s.mode!r}] {s.bmap.embed}", f"{s.acc:.2f}%"]
 
@@ -688,17 +684,12 @@
     bmap = ctx.player.last_np["bmap"]
     new_status = RankedStatus(status_to_id(ctx.args[0]))
 
-<<<<<<< HEAD
-    if bmap.status == new_status:
-        return f"{bmap.embed} já está {new_status!s}!"
-=======
     if ctx.args[1] == "map":
         if bmap.status == new_status:
-            return f"{bmap.embed} is already {new_status!s}!"
+            return f"{bmap.embed} já está {new_status!s}!"
     else:  # ctx.args[1] == "set"
         if all(map.status == new_status for map in bmap.set.maps):
-            return f"All maps from the set are already {new_status!s}!"
->>>>>>> 426cbf8a
+            return f"Todos os mapas do conjunto já estão {new_status!s}!"
 
     # update sql & cache based on scope
     # XXX: not sure if getting md5s from sql
@@ -957,15 +948,11 @@
 
     await t.restrict(admin=ctx.player, reason=reason)
 
-<<<<<<< HEAD
-    return f"{t} foi restrito."
-=======
     # refresh their client state
     if t.online:
         t.logout()
 
-    return f"{t} was restricted."
->>>>>>> 426cbf8a
+    return f"{t} foi restrito."
 
 
 @command(Privileges.ADMINISTRATOR, hidden=True)
@@ -991,15 +978,11 @@
 
     await t.unrestrict(ctx.player, reason)
 
-<<<<<<< HEAD
-    return f"{t} não está mais restrito."
-=======
     # refresh their client state
     if t.online:
         t.logout()
 
-    return f"{t} was unrestricted."
->>>>>>> 426cbf8a
+    return f"{t} não está mais restrito"
 
 
 @command(Privileges.ADMINISTRATOR, hidden=True)
@@ -1045,15 +1028,9 @@
 
 
 @command(Privileges.ADMINISTRATOR, aliases=["restart"])
-<<<<<<< HEAD
-async def shutdown(ctx: Context) -> Optional[str]:
+async def shutdown(ctx: Context) -> Union[Optional[str], NoReturn]:
     """Desliga o servidor graciosamente."""
     if ctx.trigger == "reiniciar":
-=======
-async def shutdown(ctx: Context) -> Union[Optional[str], NoReturn]:
-    """Gracefully shutdown the server."""
-    if ctx.trigger == "restart":
->>>>>>> 426cbf8a
         _signal = signal.SIGUSR1
     else:
         _signal = signal.SIGTERM
@@ -1430,11 +1407,7 @@
 
 @command(Privileges.DEVELOPER, hidden=True)
 async def givedonator(ctx: Context) -> Optional[str]:
-<<<<<<< HEAD
     """Dá o cargo de doador para um jogador especificado (por nome) por uma quantidade específica de tempo, como '3h5m'."""
-=======
-    """Give donator status to a specified player for a specified duration."""
->>>>>>> 426cbf8a
     if len(ctx.args) < 2:
         return "Sintaxe inválida: !givedonator <nome> <duração>"
 
@@ -2698,27 +2671,14 @@
 
 @clan_commands.add(Privileges.UNRESTRICTED)
 async def clan_leave(ctx: Context):
-<<<<<<< HEAD
     """Sai do clã do qual você faz parte."""
-    p = await app.state.sessions.players.from_cache_or_sql(name=ctx.player.name)
-
-    if not p.clan:
+    if not ctx.player.clan:
         return "Você não está em um clã."
-    elif p.clan_priv == ClanPrivileges.Owner:
+    elif ctx.player.clan_priv == ClanPrivileges.Owner:
         return "Você deve tranferir a liderança do seu clã antes de sair, ou você pode desfazer o clã usando !clan disband."
 
-    await p.clan.remove_member(p)
-    return f"Você saiu do clã {p.clan!r} com sucesso."
-=======
-    """Leaves the clan you're in."""
-    if not ctx.player.clan:
-        return "You're not in a clan."
-    elif ctx.player.clan_priv == ClanPrivileges.Owner:
-        return "You must transfer your clan's ownership before leaving it. Alternatively, you can use !clan disband."
-
     await ctx.player.clan.remove_member(ctx.player)
-    return f"You have successfully left {ctx.player.clan!r}."
->>>>>>> 426cbf8a
+    return f"Você saiu do clã {ctx.player.clan!r} com sucesso."
 
 
 # TODO: !clan inv, !clan join, !clan leave
