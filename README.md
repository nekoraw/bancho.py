# bancho.py
[![Python 3.9+](https://img.shields.io/badge/python-3.9+-blue.svg)](https://www.python.org/downloads/)
[![Code style: black](https://img.shields.io/badge/code%20style-black-000000.svg)](https://github.com/ambv/black)
[![pre-commit.ci status](https://results.pre-commit.ci/badge/github/osuAkatsuki/bancho.py/master.svg)](https://results.pre-commit.ci/latest/github/osuAkatsuki/bancho.py/master)
[![Discord](https://discordapp.com/api/guilds/748687781605408908/widget.png?style=shield)](https://discord.gg/ShEQgUx)

bancho.py is an in-progress osu! server implementation for developers of all levels
of experience interested in hosting their own osu private server instance(s).

the project is developed primarily by the [Akatsuki](https://akatsuki.pw/) team,
and our aim is to create the most easily maintainable, reliable, and feature-rich
osu! server implementation available.

# Prerequisites
knowledge of linux, python, and databases will certainly help, but are by no
means required.

(lots of people have installed this server with no prior programming experience!)

if you get stuck at any point in the process - we have a public discord above :)

this guide will be targetted towards ubuntu - other distros may have slightly
different setup processes.

# Requirements
bancho.py is a ~15,000 line codebase built on the shoulder of giants.

we aim to minimize our dependencies, but still rely on ones such as
- python (programming language)
- mysql (relational database)
- redis (in memory database)
- nginx (http(s) reverse proxy)
- geoip2 (an nginx module)
- certbot (ssl certificate tool)
- build-essential (build tools for c/c++)

as well as some others.

# Docker installation
for ease of use, we recommend you to use this method.

all the dependencies are all retrieved by and contained within docker containers. all you need to install on your system is docker and docker-compose, and ensure that your user is a member of the docker group. if your package manager doesn't do that for you, you may need to log out and back in.
## installing bancho.py's requirements
```sh
# install docker and docker-compose
sudo apt install -y docker \
                    docker-compose
```
## download the osu! server codebase onto your machine
```sh
# clone bancho.py's repository
git clone https://github.com/osuAkatsuki/bancho.py

# enter bancho.py's new directory
cd bancho.py
```
## configuring bancho.py
all configuration for the osu! server (bancho.py) itself can be done from the
`.env` file. we provide an example `.env.example` file which you can use as a base.
```sh
# create a configuration file from the sample provided
cp .env.example .env

# you'll want to configure *at least* the three marked (XXX) variables,
# as well as set the OSU_API_KEY if you need any info from osu!'s v1 api
# (e.g. beatmaps).

# open the configuration file for editing
nano .env
```
## configuring a reverse proxy (we'll use nginx)
```sh
# copy the example nginx configuration file
cp ext/nginx.conf.example ext/nginx.conf

# now, you can edit the config file.
# the spots you'll need to change are marked.
nano ext/nginx.conf
```

## congratulations! you just set up an osu! private server

if everything went well, you should be able to start your server up:

```sh
# start all containers in detached mode (running in the background)
docker-compose up -d
# done!
```

additionally, these commands could help you in case you need to know the status of the containers
```sh
# list containers
docker container ls

# fetch logs of a container
# replace <container_name> with the name of the container
# examples:
# - docker container logs banchopy-bancho-1
# - docker container logs banchopy-mysql-1
docker container logs <container_name>
```
for more information, see the [docker-cli documentation](https://docs.docker.com/engine/reference/commandline/cli/).

# Manual installation
## installing bancho.py's requirements
```sh
# python3.9 is often not available natively,
# but we can rely on deadsnakes to provide it.
# https://github.com/deadsnakes/python3.9
sudo add-apt-repository -y ppa:deadsnakes

# install required programs for running bancho.py
sudo apt install -y python3.9-dev python3.9-distutils \
                    build-essential \
                    mysql-server redis-server \
                    nginx certbot

# optionally, install the nginx geoip2 module if you would like to use it in bancho.py
cd tools && ./enable_geoip_module.sh && cd ..

# install python's package manager, pip
# it's used to install python-specific dependencies
wget https://bootstrap.pypa.io/get-pip.py
python3.9 get-pip.py && rm get-pip.py

# make sure pip and setuptools are up to date
python3.9 -m pip install -U pip setuptools pipenv

# install bancho.py's python-specific dependencies
# (if you plan to work as a dev, you can use `make install-dev`)
make install
```

## creating a database for bancho.py
you will need to create a database for bancho.py to store persistent data.

the server uses this database to store metadata & logs, such as user accounts
and stats, beatmaps and beatmapsets, chat channels, tourney mappools and more.

```sh
# start your database server
sudo service mysql start

# login to mysql's shell with root - the default admin account

# note that this shell can be rather dangerous - it allows users
# to perform arbitrary sql commands to interact with the database.

# it's also very useful, powerful, and quick when used correctly.
sudo mysql
```

from this mysql shell, we'll want to create a database, create a user account,
and give the user full permissions to the database.

then, later on, we'll configure bancho.py to use this database as well.
```sql
# you'll need to change:
# - YOUR_DB_NAME
# - YOUR_DB_USER
# - YOUR_DB_PASSWORD

# create a database for bancho.py to use
CREATE DATABASE YOUR_DB_NAME;

# create a user to use the bancho.py database
CREATE USER 'YOUR_DB_USER'@'localhost' IDENTIFIED BY 'YOUR_DB_PASSWORD';

# grant the user full access to all tables in the bancho.py database
GRANT ALL PRIVILEGES ON YOUR_DB_NAME.* TO 'YOUR_DB_USER'@'localhost';

# make sure privilege changes are applied immediately.
FLUSH PRIVILEGES;

# exit the mysql shell, back to bash
quit
```

## setting up the database's structure for bancho.py
we've now created an empty database - databases are full of 2-dimensional
tables of data.

bancho.py has many tables it uses to organize information, for example, there
are tables like `users` and `scores` for storing their respective information.

the columns (vertical) represent the types of data stored for a `user` or `score`.
for example, the number of 300s in a score, or the privileges of a user.

the rows (horizontal) represent the individual items or events in a table.
for example, an individual score in the scores table.

this base state of the database is stored in `migrations/base.sql`; it's a bunch of
sql commands that can be run in sequence to create the base state we want.
```sh
# you'll need to change:
# - YOUR_DB_NAME
# - YOUR_DB_USER

# import bancho.py's mysql structure to our new db
# this runs the contents of the file as sql commands.
mysql -u YOUR_DB_USER -p YOUR_DB_NAME < migrations/base.sql

```
## configuring a reverse proxy (we'll use nginx)
bancho.py relies on a reverse proxy for tls (https) support, and for ease-of-use
in terms of configuration. nginx is an open-source and efficient web server we'll
be using for this guide, but feel free to check out others, like caddy and h2o.

```sh
# copy the example nginx config to /etc/nginx/sites-available,
# and make a symbolic link to /etc/nginx/sites-enabled
sudo cp ext/nginx.conf.example /etc/nginx/sites-available/bancho.conf
sudo ln -s /etc/nginx/sites-available/bancho.conf /etc/nginx/sites-enabled/bancho.conf

# now, you can edit the config file.
# the spots you'll need to change are marked.
sudo nano /etc/nginx/sites-available/bancho.conf

# reload config from disk
sudo nginx -s reload
```

## configuring bancho.py
all configuration for the osu! server (bancho.py) itself can be done from the
`.env` file. we provide an example `.env.example` file which you can use as a base.
```sh
# create a configuration file from the sample provided
cp .env.example .env

# you'll want to configure *at least* all the database related fields (DB_*),
# as well as set the OSU_API_KEY if you need any info from osu!'s v1 api
# (e.g. beatmaps).

# open the configuration file for editing
nano .env
```

## congratulations! you just set up an osu! private server

if everything went well, you should be able to start your server up:

```sh
# start the server
make run
```

and you should see something along the lines of:

![tada](https://cdn.discordapp.com/attachments/616400094408736779/993705619498467369/ld-iZXysVXqwhM8.png)

<<<<<<< HEAD
# enabling https traffic
## using cloudflare (flex)
first of all you need a cloudflare account, to create one go to https://dash.cloudflare.com/sign-up, enter your email and password and click on `create account`

![Step 1](.github/images/ssl_cf_1.png)

now you have to enter your domain. this has to be your actual domain (e.g. `banchopy.com` or `banchopy.net`) and mustn't include any domain-specific hostnames (e.g. `www.banchopy.com` or similar)

![Step 2](.github/images/ssl_cf_2.png)

then you have to choose your plan, for us it should be enough with the `Free plan`, you can also upgrade later if you need it

![Step 3](.github/images/ssl_cf_3.png)

now you'll have to copy the nameservers required by Cloudflare to your domain registrar. once you've done this, click on `check nameservers`

![Step 4](.github/images/ssl_cf_4.png)

once you have finished the above you'll have to add some dns records (A records) so that the necessary domains are being pointed to the ip where bancho.py is running

<table>
    <tr>
        <th>
        <ul>
            <li>a.yourdomain.com</li>
            <li>api.yourdomain.com</li>
            <li>assets.yourdomain.com</li>
            <li>c1.yourdomain.com</li>
            <li>c2.yourdomain.com</li>
            <li>c3.yourdomain.com</li>
            <li>c4.yourdomain.com</li>
            <li>c5.yourdomain.com</li>
            <li>c6.yourdomain.com</li>
            <li>ce.yourdomain.com</li>
            <li>cho.yourdomain.com</li>
            <li>c.yourdomain.com</li>
            <li>yourdomain.com</li>
            <li>i.yourdomain.com</li>
            <li>map.yourdomain.com</li>
            <li>osu.yourdomain.com</li>
            <li>s.yourdomain.com</li>
            <li>web.yourdomain.com</li>
        </ul>
        <th>
            <img src=".github/images/ssl_cf_5.png" alt="Step 5">
        </th>
    </tr>
</table>

then go to SSL/TTL > overwiew and activate SSL flex

![Step 6](.github/images/ssl_cf_6.png)

it's also recommended to activate the option to always use HTTPS, you can enable it in SSL/TTL > edge certificates

![Step 7](.github/images/ssl_cf_7.png)
## using an own ssl certificate

```sh
# you'll need to change:
# - YOUR_EMAIL_ADDRESS
# - YOUR_DOMAIN

# generate an ssl certificate for your domain
sudo certbot certonly \
    --manual \
    --preferred-challenges=dns \
    --email YOUR_EMAIL_ADDRESS \
    --server https://acme-v02.api.letsencrypt.org/directory \
    --agree-tos \
    -d *.YOUR_DOMAIN
```
=======

## enabling cloudflare geolocation data
You have to go to the cloudflare dashboard and go to Rules > Transform rules, after that click on managed transforms and activate `add visitor location headers`.

![Enabling CF geolocation data](.github/images/cf_geoloc.png)

>>>>>>> aef0cc2b
# Directory Structure
    .
    ├── app                   # the server - logic, classes and objects
    |   ├── api                 # code related to handling external requests
    |   |   ├── domains           # endpoints that can be reached from externally
    |   |   |   ├── cho.py        # endpoints available @ https://c.cmyui.xyz
    |   |   |   ├── map.py        # endpoints available @ https://b.cmyui.xyz
    |   |   |   └── osu.py        # endpoints available @ https://osu.cmyui.xyz
    |   |   |
    |   |   ├── v1
    |   |   |   └── api.py          # endpoints available @ https://api.cmyui.xyz/v1
    |   |   |
    |   |   ├── v2
    |   |   |   ├── clans.py        # endpoints available @ https://api.cmyui.xyz/v2/clans
    |   |   |   ├── maps.py         # endpoints available @ https://api.cmyui.xyz/v2/maps
    |   |   |   ├── players.py      # endpoints available @ https://api.cmyui.xyz/v2/players
    |   |   |   └── scores.py       # endpoints available @ https://api.cmyui.xyz/v2/scores
    |   |   |
    |   |   ├── init_api.py       # logic for putting the server together
    |   |   └── middlewares.py    # logic that wraps around the endpoints
    |   |
    |   ├── constants           # logic & data for constant server-side classes & objects
    |   |   ├── clientflags.py    # anticheat flags used by the osu! client
    |   |   ├── gamemodes.py      # osu! gamemodes, with relax/autopilot support
    |   |   ├── mods.py           # osu! gameplay modifiers
    |   |   ├── privileges.py     # privileges for players, globally & in clans
    |   |   └── regexes.py        # regexes used throughout the codebase
    |   |
    |   ├── objects             # logic & data for dynamic server-side classes & objects
    |   |   ├── achievement.py    # representation of individual achievements
    |   |   ├── beatmap.py        # representation of individual map(set)s
    |   |   ├── channel.py        # representation of individual chat channels
    |   |   ├── clan.py           # representation of individual clans
    |   |   ├── collection.py     # collections of dynamic objects (for in-memory storage)
    |   |   ├── match.py          # individual multiplayer matches
    |   |   ├── menu.py           # (WIP) concept for interactive menus in chat channels
    |   |   ├── models.py         # structures of api request bodies
    |   |   ├── player.py         # representation of individual players
    |   |   └── score.py          # representation of individual scores
    |   |
    |   ├── state               # objects representing live server-state
    |   |   ├── cache.py          # data saved for optimization purposes
    |   |   ├── services.py       # instances of 3rd-party services (e.g. databases)
    |   |   └── sessions.py       # active sessions (players, channels, matches, etc.)
    |   |
    |   ├── bg_loops.py           # loops running while the server is running
    |   ├── commands.py           # commands available in osu!'s chat
    |   ├── packets.py            # a module for (de)serialization of osu! packets
    |   └── settings.py           # manages configuration values from the user
    |
    ├── ext                   # external entities used when running the server
    ├── migrations            # database migrations - updates to schema
    ├── tools                 # various tools made throughout bancho.py's history
    └── main.py               # an entry point (script) to run the server<|MERGE_RESOLUTION|>--- conflicted
+++ resolved
@@ -249,7 +249,6 @@
 
 ![tada](https://cdn.discordapp.com/attachments/616400094408736779/993705619498467369/ld-iZXysVXqwhM8.png)
 
-<<<<<<< HEAD
 # enabling https traffic
 ## using cloudflare (flex)
 first of all you need a cloudflare account, to create one go to https://dash.cloudflare.com/sign-up, enter your email and password and click on `create account`
@@ -322,14 +321,12 @@
     --agree-tos \
     -d *.YOUR_DOMAIN
 ```
-=======
 
 ## enabling cloudflare geolocation data
 You have to go to the cloudflare dashboard and go to Rules > Transform rules, after that click on managed transforms and activate `add visitor location headers`.
 
 ![Enabling CF geolocation data](.github/images/cf_geoloc.png)
 
->>>>>>> aef0cc2b
 # Directory Structure
     .
     ├── app                   # the server - logic, classes and objects
